--- conflicted
+++ resolved
@@ -32,12 +32,7 @@
 
         def bitSize(a: Data): Int = a match
             case Data.Constr(constr, args) =>
-<<<<<<< HEAD
-                width + summon[Flat[Long]].bitSize(constr) + 
-                    args.map(bitSize(_)).sum
-=======
                 width + summon[Flat[Long]].bitSize(constr) + summon[Flat[List[Data]]].bitSize(args)
->>>>>>> 342cff72
             case Data.Map(values) =>
                 width + summon[Flat[List[(Data,Data)]]].bitSize(values)
             case Data.List(values) => width + summon[Flat[List[Data]]].bitSize(values)
