package scalus
package sir

import scalus.Compiler.compile
import scalus.builtin.given
import scalus.builtin.Data.ToData
import scalus.ledger.api.v3.TxId
import scalus.sir.Recursivity.*
import scalus.uplc.Constant
import scalus.uplc.DefaultFun
import scalus.uplc.DefaultFun.*
import scalus.uplc.ExprBuilder
import scalus.uplc.Meaning
import scalus.uplc.NamedDeBruijn
import scalus.uplc.Term
import scalus.uplc.TermDSL.*
import scalus.uplc.TypeScheme
import scalus.ledger.api.v3.ToDataInstances.given
import scalus.sir.SIR.Pattern
import scalus.uplc.Inliner
import scalus.uplc.eval.PlutusVM

import scala.annotation.tailrec
import scala.collection.mutable.HashMap

case class Asdf(
    toData: Seq[Term] => Term,
    select: Int => Term => Term,
    genMatch: SIR.Match => Term
)

/** Lowering from Scalus Intermediate Representation [[SIR]] to UPLC [[Term]].
  *
  * @param sir
  *   the Scalus Intermediate Representation to lower
  * @param generateErrorTraces
  *   whether to generate error traces
  */
class SimpleSirToUplcV3Lowering(sir: SIR, generateErrorTraces: Boolean = false):

    private val builtinTerms = {
        def forceBuiltin(scheme: TypeScheme, term: Term): Term = scheme match
            case TypeScheme.All(_, t) => Term.Force(forceBuiltin(t, term))
            case _                    => term

        Meaning.allBuiltins.BuiltinMeanings.map((bi, rt) =>
            bi -> forceBuiltin(rt.typeScheme, Term.Builtin(bi))
        )
    }

    private var zCombinatorNeeded: Boolean = false
    private val decls = HashMap.empty[String, DataDecl]

    def lower(): Term = {
        val term = lowerInner(sir)
        if zCombinatorNeeded then
            Term.Apply(Term.LamAbs("__z_combinator__", term), ExprBuilder.ZTerm)
        else term
    }

    private def constrData(tag: Long, args: Seq[Term]): Term = {
        builtinTerms(ConstrData) $ Term.Const(Constant.Integer(tag)) $ args.foldRight(
          builtinTerms(MkNilData) $ Term.Const(Constant.Unit)
//          Term.Const(Constant.List(DefaultUni.List(DefaultUni.Data), Nil))
        ) { (arg, ls) =>
            builtinTerms(MkCons) $ arg $ ls
        }
    }

    @tailrec
    private def toData(arg: Term, tp: SIRType): Term = {
        tp match
            case SIRType.Data => arg
            case SIRType.Boolean =>
                builtinTerms(IfThenElse) $ arg $ constrData(1, Nil) $ constrData(0, Nil)
            case SIRType.Integer    => builtinTerms(IData) $ arg
            case SIRType.ByteString => builtinTerms(BData) $ arg
            case SIRType.String =>
                builtinTerms(BData) $ (builtinTerms(EncodeUtf8) $ arg)
            case SIRType.Unit => constrData(0, Nil)
            case SIRType.BLS12_381_G1_Element =>
                toData(builtinTerms(Bls12_381_G1_compress) $ arg, SIRType.ByteString)
            case SIRType.BLS12_381_G2_Element =>
                toData(builtinTerms(Bls12_381_G2_compress) $ arg, SIRType.ByteString)
            case _: SIRType.CaseClass =>
                println(s"toData: ${tp.show}")
                arg
            case _: SIRType.SumCaseClass =>
                println(s"toData: ${tp.show}")
                arg
            case _ =>
                throw new IllegalArgumentException(
                  s"Unsupported type: ${tp.show} of term: ${arg.show}"
                )
    }

    private def unconstr(term: Term): Term = builtinTerms(UnConstrData) $ term

    private def fromData(arg: Term, tp: SIRType): Term = {
        tp match
            case SIRType.Data => arg
            case SIRType.Boolean =>
                val tag = builtinTerms(FstPair) $ unconstr(arg)
                builtinTerms(EqualsInteger) $ tag $ Term.Const(Constant.Integer(1))
            case SIRType.Integer =>
                builtinTerms(UnIData) $ arg
            case SIRType.ByteString =>
                builtinTerms(UnBData) $ arg
            case SIRType.String =>
                builtinTerms(DecodeUtf8) $ (builtinTerms(UnBData) $ arg)
            case SIRType.Unit => Term.Const(Constant.Unit)
            case SIRType.BLS12_381_G1_Element =>
                builtinTerms(Bls12_381_G1_uncompress) $ fromData(arg, SIRType.ByteString)
            case SIRType.BLS12_381_G2_Element =>
                builtinTerms(Bls12_381_G2_uncompress) $ fromData(arg, SIRType.ByteString)
            case _: SIRType.CaseClass => arg
            case _ =>
                throw new IllegalArgumentException(
                  s"Unsupported type: ${tp.show} of term: ${arg.show}"
                )
    }

    private def getFieldByIndex(args: Term, fieldIndex: Long, tp: SIRType) = {
        var expr = args
        var i = 0
        while i < fieldIndex do
            expr = builtinTerms(TailList) $ expr
            i += 1
        val data = builtinTerms(HeadList) $ expr
        fromData(data, tp)
    }

    /** Generates [[Term]] like this:
      * {{{
      *  if tag == 0
      *  then { (field1, field2, ...) => caseBody} (fromData(args.head), fromData(args.tail.head), ...)
      *  else if tag == 1 then ...
      *  else Error("MatchError")
      * }}}
      */
    private def genMatch(
        constructors: Seq[ConstrDecl],
        cases: Seq[SIR.Case],
        args: Term,
        tag: Term
    ): Term = {
        val mapping = constructors.zipWithIndex.map { case (c, i) => (c.name, i) }.toMap
        val matchErrorTerm = lowerInner(
          SIR.Error(s"MatchError: unknown constructor tag", null)
        )
        cases.foldRight(matchErrorTerm) {
            case (SIR.Case(Pattern.Constr(constr, bindings, _), body), resultTerm) =>
                val idx = mapping(constr.name)
                val bodyTerm = lowerInner(body)
                val bodyWithBindings = bindings.zipWithIndex
                    .zip(constr.params)
                    .foldRight(bodyTerm):
                        case (((name, idx), TypeBinding(_, tp)), term) =>
                            val value = getFieldByIndex(args, idx, tp)
                            lam(name)(term) $ value
                val cond = builtinTerms(EqualsInteger) $ idx.asTerm $ tag
                !(builtinTerms(IfThenElse) $ cond $ ~bodyWithBindings $ ~resultTerm)
            case _ => matchErrorTerm
        }
    }

    private val mapping: Map[String, Asdf] = Map(
      "scalus.ledger.api.v3.TxId" -> Asdf(
        toData = { args => args.head },
        select = {
            case 0 => identity
            case i => throw new IllegalArgumentException(s"Invalid field index $i for TxId")

        },
        genMatch = { case SIR.Match(scrutinee, cases, _) =>
            val scrutineeTerm = lowerInner(scrutinee)
            cases match
                case SIR.Case(Pattern.Constr(constr, bindings, _), body) :: Nil =>
                    λ(bindings.head)(lowerInner(body)) $ scrutineeTerm
                case _ => throw new IllegalArgumentException("Expected single case for TxId")
        }
      )
    )

    private def lowerInner(sir: SIR): Term = {
        sir match
            case SIR.Decl(data, body) =>
                decls(data.name) = data
                lowerInner(body)
            case SIR.Constr(name, data, args, tp) =>
                val tag = data.constructors.indexWhere(_.name == name, 0)
                if tag == -1 then
                    throw new IllegalArgumentException(s"Constructor $name not found in $data")
                val loweredArgs = args.map: arg =>
                    toData(lowerInner(arg), arg.tp)
                if mapping.contains(data.name)
                then
                    val term = mapping(data.name).toData(loweredArgs)
                    term
                else constrData(tag, loweredArgs)
            case m @ SIR.Match(scrutinee, cases, tp) =>
                val scrutineeTerm = lowerInner(scrutinee)
<<<<<<< HEAD

                def find(sirType: SIRType): (String, Seq[ConstrDecl]) =
                    sirType match
                        case SIRType.CaseClass(constrDecl, _) => (constrDecl.name, Seq(constrDecl))
                        case SIRType.SumCaseClass(decl, _) =>
                            (decl.name, decl.constructors.toSeq)
                        case SIRType.TypeLambda(_, t) => find(t)
                        case _ =>
                            throw new IllegalArgumentException(
                              s"Expected case class type, got ${sirType} in expression: ${sir.show}"
                            )

                val (name, constructors) = find(scrutinee.tp)

                mapping.get(name) match
                    case Some(asdf) =>
                        asdf.genMatch(m)
                    case None =>
                        val pair = unconstr(scrutineeTerm)
                        λλ("pair") { pair =>
                            λλ("tag") { tag =>
                                λλ("args") { args =>
                                    genMatch(constructors, cases, args, tag)
                                } $ (builtinTerms(SndPair) $ pair)
                            } $ (builtinTerms(FstPair) $ pair)
                        } $ pair
=======
                scrutinee.tp match
                    case SIRType.SumCaseClass(decl, _) =>
                        mapping.get(decl.name) match
                            case Some(asdf) =>
                                asdf.genMatch(m)
                            case None =>
                                val pair = unconstr(scrutineeTerm)
                                λλ("pair") { pair =>
                                    λλ("tag") { tag =>
                                        λλ("args") { args =>
                                            genMatch(cases, args, tag)
                                        } $ (builtinTerms(SndPair) $ pair)
                                    } $ (builtinTerms(FstPair) $ pair)
                                } $ pair
                    case SIRType.CaseClass(constr, _) =>
                        cases.find(_.constr.name == constr.name) match
                            case None =>
                                throw new IllegalArgumentException(
                                  s"Constructor ${constr.name} not found in cases"
                                )
                            case Some(cs) =>
                                val bindings = cs.bindings.zipWithIndex
                                    .zip(constr.params)
                                    .foldRight(lowerInner(cs.body)):
                                        case (((name, idx), TypeBinding(_, tp)), term) =>
                                            val value = getFieldByIndex(scrutineeTerm, idx, tp)
                                            lam(name)(term) $ value
                                bindings
                    case _ =>
                        throw new IllegalArgumentException(
                          s"Expected case class type, got ${scrutinee.tp} in expression: ${sir.show}"
                        )
>>>>>>> 4ae2d541
            case SIR.Var(name, _)            => Term.Var(NamedDeBruijn(name))
            case SIR.ExternalVar(_, name, _) => Term.Var(NamedDeBruijn(name))
            case SIR.Let(NonRec, bindings, body) =>
                bindings.foldRight(lowerInner(body)) { case (Binding(name, rhs), body) =>
                    Term.Apply(Term.LamAbs(name, body), lowerInner(rhs))
                }
            case SIR.Let(Rec, Binding(name, rhs) :: Nil, body) =>
                /*  let rec f x = f (x + 1)
                    in f 0
                    (\f -> f 0) (Z (\f. \x. f (x + 1)))
                 */
                zCombinatorNeeded = true
                val fixed =
                    Term.Apply(
                      Term.Var(NamedDeBruijn("__z_combinator__")),
                      Term.LamAbs(name, lowerInner(rhs))
                    )
                Term.Apply(Term.LamAbs(name, lowerInner(body)), fixed)
            case SIR.Let(Rec, bindings, body) =>
                // TODO: implement mutual recursion
                sys.error(s"Mutually recursive bindings are not supported: $bindings")
            case SIR.LamAbs(name, term) => Term.LamAbs(name.name, lowerInner(term))
            // f(arg)
            case SIR.Apply(f, arg, _) => Term.Apply(lowerInner(f), lowerInner(arg))
            // record.field
            case SIR.Select(scrutinee, field, _) =>
                @tailrec
                def find(sirType: SIRType): (String, ConstrDecl) =
                    sirType match
                        case SIRType.CaseClass(constrDecl, _) => (constrDecl.name, constrDecl)
                        case SIRType.SumCaseClass(decl, _) =>
                            decl.constructors match
                                case head :: Nil => (decl.name, head)
                                case _ =>
                                    throw new IllegalArgumentException(
                                      s"Expected single constructor, got ${decl.constructors} in expression: ${sir.show}"
                                    )
                        case SIRType.TypeLambda(_, t) => find(t)
                        case _ =>
                            throw new IllegalArgumentException(
                              s"Expected case class type, got ${sirType} in expression: ${sir.show}"
                            )

                def lowerSelect(fullname: String, constrDecl: ConstrDecl) = {
                    val fieldIndex = constrDecl.params.indexWhere(_.name == field)
                    if fieldIndex == -1 then
                        throw new IllegalArgumentException(
                          s"Field $field not found in constructor ${constrDecl.name}"
                        )
                    val instance = lowerInner(scrutinee)

                    mapping.get(fullname) match
                        case Some(asdf) =>
                            asdf.select(fieldIndex)(instance)
                        case None =>
                            val args = builtinTerms(SndPair) $ unconstr(instance)
                            getFieldByIndex(args, fieldIndex, constrDecl.params(fieldIndex).tp)
                }
                val (name, constrDecl) = find(scrutinee.tp)
                lowerSelect(name, constrDecl)
            case SIR.Const(const, _) => Term.Const(const)
            case SIR.And(lhs, rhs) =>
                lowerInner(
                  SIR.IfThenElse(
                    lhs,
                    rhs,
                    SIR.Const(Constant.Bool(false), SIRType.Boolean),
                    SIRType.Boolean
                  )
                )
            case SIR.Or(lhs, rhs) =>
                lowerInner(
                  SIR.IfThenElse(
                    lhs,
                    SIR.Const(Constant.Bool(true), SIRType.Boolean),
                    rhs,
                    SIRType.Boolean
                  )
                )
            case SIR.Not(term) =>
                lowerInner(
                  SIR.IfThenElse(
                    term,
                    SIR.Const(Constant.Bool(false), SIRType.Boolean),
                    SIR.Const(Constant.Bool(true), SIRType.Boolean),
                    SIRType.Boolean
                  )
                )
            case SIR.IfThenElse(cond, t, f, _) =>
                !(builtinTerms(IfThenElse) $ lowerInner(cond) $ ~lowerInner(
                  t
                ) $ ~lowerInner(f))
            case SIR.Builtin(bn, _) => builtinTerms(bn)
            case SIR.Error(msg, _) =>
                if generateErrorTraces
                then
                    !(builtinTerms(Trace) $ Term.Const(
                      Constant.String(msg)
                    ) $ ~Term.Error)
                else Term.Error
    }<|MERGE_RESOLUTION|>--- conflicted
+++ resolved
@@ -200,7 +200,6 @@
                 else constrData(tag, loweredArgs)
             case m @ SIR.Match(scrutinee, cases, tp) =>
                 val scrutineeTerm = lowerInner(scrutinee)
-<<<<<<< HEAD
 
                 def find(sirType: SIRType): (String, Seq[ConstrDecl]) =
                     sirType match
@@ -227,40 +226,6 @@
                                 } $ (builtinTerms(SndPair) $ pair)
                             } $ (builtinTerms(FstPair) $ pair)
                         } $ pair
-=======
-                scrutinee.tp match
-                    case SIRType.SumCaseClass(decl, _) =>
-                        mapping.get(decl.name) match
-                            case Some(asdf) =>
-                                asdf.genMatch(m)
-                            case None =>
-                                val pair = unconstr(scrutineeTerm)
-                                λλ("pair") { pair =>
-                                    λλ("tag") { tag =>
-                                        λλ("args") { args =>
-                                            genMatch(cases, args, tag)
-                                        } $ (builtinTerms(SndPair) $ pair)
-                                    } $ (builtinTerms(FstPair) $ pair)
-                                } $ pair
-                    case SIRType.CaseClass(constr, _) =>
-                        cases.find(_.constr.name == constr.name) match
-                            case None =>
-                                throw new IllegalArgumentException(
-                                  s"Constructor ${constr.name} not found in cases"
-                                )
-                            case Some(cs) =>
-                                val bindings = cs.bindings.zipWithIndex
-                                    .zip(constr.params)
-                                    .foldRight(lowerInner(cs.body)):
-                                        case (((name, idx), TypeBinding(_, tp)), term) =>
-                                            val value = getFieldByIndex(scrutineeTerm, idx, tp)
-                                            lam(name)(term) $ value
-                                bindings
-                    case _ =>
-                        throw new IllegalArgumentException(
-                          s"Expected case class type, got ${scrutinee.tp} in expression: ${sir.show}"
-                        )
->>>>>>> 4ae2d541
             case SIR.Var(name, _)            => Term.Var(NamedDeBruijn(name))
             case SIR.ExternalVar(_, name, _) => Term.Var(NamedDeBruijn(name))
             case SIR.Let(NonRec, bindings, body) =>
