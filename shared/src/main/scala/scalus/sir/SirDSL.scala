--- conflicted
+++ resolved
@@ -19,17 +19,9 @@
                 (svar.name :: names, body1)
             case body => (Nil, body)
 
-<<<<<<< HEAD
     def λ(names: String*)(term: SIRExpr): SIRExpr = lam(names: _*)(term)
-    def lam(names: String*)(term: SIRExpr): SIRExpr = names.foldRight(term){
-        case (name, body) => SIR.LamAbs(SIR.Var(name, body.tp), body)
-    }
-    extension (term: SIRExpr) def $(rhs: SIRExpr) = SIR.Apply(term, rhs, SIRType.calculateApplyType(term.tp, rhs.tp, Map.empty))
-=======
-    def λ(names: String*)(term: SIR): SIR = lam(names: _*)(term)
-    def lam(names: String*)(term: SIR): SIR = names.foldRight(term)(SIR.LamAbs(_, _))
-    extension (term: SIR) infix def $(rhs: SIR): SIR = SIR.Apply(term, rhs)
->>>>>>> 587e2077
+    def lam(names: String*)(term: SIRExpr): SIRExpr = names.foldRight(term)(SIR.LamAbs(_, _))
+    extension (term: SIRExpr) infix def $(rhs: SIRExpr): SIRExpr = SIR.Apply(term, rhs)
 
     given Conversion[DefaultFun, SIRExpr] with
         def apply(bn: DefaultFun): SIRExpr = SIRBuiltins.fromUplc(bn)
