--- conflicted
+++ resolved
@@ -19,17 +19,11 @@
                 (svar.name :: names, body1)
             case body => (Nil, body)
 
-<<<<<<< HEAD
-    def λ(names: String*)(term: SIRExpr): SIRExpr = lam(names: _*)(term)
+    def λ(names: String*)(term: SIRExpr): SIRExpr = lam(names*)(term)
     def lam(names: String*)(term: SIRExpr): SIRExpr = 
-        names.foldRight(term){ (s,e) => SIR.LamAbs(SIR.Var(s, e.tp), e) }
+      names.foldRight(term)((e,s) => SIR.LamAbs(SIR.Var(e, s.tp), s))
     extension (term: SIRExpr) infix def $(rhs: SIRExpr): SIRExpr = 
-        SIR.Apply(term, rhs, SIRType.calculateApplyType(term.tp, rhs.tp, Map.empty))
-=======
-    def λ(names: String*)(term: SIR): SIR = lam(names*)(term)
-    def lam(names: String*)(term: SIR): SIR = names.foldRight(term)(SIR.LamAbs(_, _))
-    extension (term: SIR) infix def $(rhs: SIR): SIR = SIR.Apply(term, rhs)
->>>>>>> a691e598
+      SIR.Apply(term, rhs, SIRType.calculateApplyType(term.tp, rhs.tp, Map.empty))
 
     given Conversion[DefaultFun, SIRExpr] with
         def apply(bn: DefaultFun): SIRExpr = SIRBuiltins.fromUplc(bn)
