package scalus.uplc

import io.bullet.borer.Cbor
import scalus.builtin.Data
import scalus.flat
import scalus.flat.{DecoderState, EncoderState, Flat, Natural, given}
import scalus.uplc.CommonFlatInstances.*
import scalus.uplc.CommonFlatInstances.given
<<<<<<< HEAD
import scalus.builtin.{PlutusDataCborDecoder, PlutusDataCborEncoder}
import scalus.utils.*
=======
import scalus.builtin.given
>>>>>>> e331157a

object FlatInstantces:
    val termTagWidth = 4

    given Flat[Data] with
<<<<<<< HEAD
        implicit val plutusDataCborEncoder: Encoder[Data] = PlutusDataCborEncoder
        implicit val plutusDataCborDecoder: Decoder[Data] = PlutusDataCborDecoder

        def bitSize(a: Data, hashCons: HashConsed.Map): Int =
            summon[Flat[Array[Byte]]].bitSize(Cbor.encode(a).toByteArray, hashCons)
=======
        def bitSize(a: Data): Int = summon[Flat[Array[Byte]]].bitSize(Cbor.encode(a).toByteArray)
>>>>>>> e331157a

        def encode(a: Data, encode: EncoderState): Unit =
            flat.encode(Cbor.encode(a).toByteArray, encode)

        def decode(decode: DecoderState): Data =
            val bytes = summon[Flat[Array[Byte]]].decode(decode)
            Cbor.decode(bytes).to[Data].value

    given Flat[Term] with
        import Term.*

        def bitSize(a: Term): Int = a match
            case Var(name) =>
                // in Plutus See Note [Index (Word64) (de)serialized through Natural]
                termTagWidth + summon[Flat[Natural]].bitSize(Natural(BigInt(name.index)))
            case Const(c)     => termTagWidth + flatConstant.bitSize(c)
            case Apply(f, x)  => termTagWidth + bitSize(f) + bitSize(x)
            case LamAbs(x, t) => termTagWidth + bitSize(t)
            case Force(term)  => termTagWidth + bitSize(term)
            case Delay(term)  => termTagWidth + bitSize(term)
            case Builtin(bn)  => termTagWidth + summon[Flat[DefaultFun]].bitSize(bn)
            case Error        => termTagWidth

        def encode(a: Term, enc: EncoderState): Unit =
            a match
                case Term.Var(name) =>
                    enc.bits(termTagWidth, 0)
                    summon[Flat[Natural]].encode(Natural(BigInt(name.index)), enc)
                case Term.Delay(term) =>
                    enc.bits(termTagWidth, 1)
                    encode(term, enc)
                case Term.LamAbs(name, term) =>
                    enc.bits(termTagWidth, 2)
                    encode(term, enc)
                case Term.Apply(f, arg) =>
                    enc.bits(termTagWidth, 3)
                    encode(f, enc); encode(arg, enc)
                case Term.Const(const) =>
                    enc.bits(termTagWidth, 4)
                    flatConstant.encode(const, enc)
                case Term.Force(term) =>
                    enc.bits(termTagWidth, 5)
                    encode(term, enc)
                case Term.Error =>
                    enc.bits(termTagWidth, 6)
                case Term.Builtin(bn) =>
                    enc.bits(termTagWidth, 7)
                    flat.encode(bn, enc)

        def decode(decoder: DecoderState): Term =
            val tag = decoder.bits8(termTagWidth)
            tag match
                case 0 =>
                    val index = summon[Flat[Natural]].decode(decoder).n.toInt
                    val name = s"i$index"
                    Term.Var(NamedDeBruijn(name, index))
                case 1 =>
                    val term = decode(decoder)
                    Term.Delay(term)
                case 2 =>
                    val term = decode(decoder)
                    // in plutus-core it's super-duper over complicated, but it all boils down to this
                    // https://github.com/input-output-hk/plutus/blob/a56c96598b4b25c9e28215214d25189331087244/plutus-core/plutus-core/src/PlutusCore/Flat.hs#L357
                    Term.LamAbs("i0", term)
                case 3 =>
                    val f = decode(decoder)
                    val arg = decode(decoder)
                    Term.Apply(f, arg)
                case 4 =>
                    Term.Const(flatConstant.decode(decoder))
                case 5 =>
                    val term = decode(decoder)
                    Term.Force(term)
                case 6 =>
                    Term.Error
                case 7 =>
                    Term.Builtin(flat.decode(decoder))

    given Flat[DeBruijnedProgram] with
        val fn = summon[Flat[Natural]]
        def bitSize(a: DeBruijnedProgram): Int =
            fn.bitSize(Natural(BigInt(a.version._1))) +
                fn.bitSize(Natural(BigInt(a.version._2))) +
                fn.bitSize(Natural(BigInt(a.version._3))) +
                summon[Flat[Term]].bitSize(a.term)

        def encode(a: DeBruijnedProgram, enc: EncoderState): Unit =
            fn.encode(Natural(BigInt(a.version._1)), enc)
            fn.encode(Natural(BigInt(a.version._2)), enc)
            fn.encode(Natural(BigInt(a.version._3)), enc)
            flat.encode(a.term, enc)

        def decode(decoder: DecoderState): DeBruijnedProgram =
            val v1 = fn.decode(decoder).n.toInt
            val v2 = fn.decode(decoder).n.toInt
            val v3 = fn.decode(decoder).n.toInt
            val term = flat.decode[Term](decoder)
            DeBruijnedProgram((v1, v2, v3), term)<|MERGE_RESOLUTION|>--- conflicted
+++ resolved
@@ -6,26 +6,20 @@
 import scalus.flat.{DecoderState, EncoderState, Flat, Natural, given}
 import scalus.uplc.CommonFlatInstances.*
 import scalus.uplc.CommonFlatInstances.given
-<<<<<<< HEAD
 import scalus.builtin.{PlutusDataCborDecoder, PlutusDataCborEncoder}
 import scalus.utils.*
-=======
-import scalus.builtin.given
->>>>>>> e331157a
+
 
 object FlatInstantces:
     val termTagWidth = 4
 
     given Flat[Data] with
-<<<<<<< HEAD
-        implicit val plutusDataCborEncoder: Encoder[Data] = PlutusDataCborEncoder
-        implicit val plutusDataCborDecoder: Decoder[Data] = PlutusDataCborDecoder
 
-        def bitSize(a: Data, hashCons: HashConsed.Map): Int =
-            summon[Flat[Array[Byte]]].bitSize(Cbor.encode(a).toByteArray, hashCons)
-=======
-        def bitSize(a: Data): Int = summon[Flat[Array[Byte]]].bitSize(Cbor.encode(a).toByteArray)
->>>>>>> e331157a
+        def bitSize(a: Data): Int =
+            bitSizeHashConsed(a, HashConsed.Map.empty)
+
+        def bitSizeHashConsed(a: Data, hashConsed: HashConsed.Map): Int =
+            summon[Flat[Array[Byte]]].bitSize(Cbor.encode(a).toByteArray)
 
         def encode(a: Data, encode: EncoderState): Unit =
             flat.encode(Cbor.encode(a).toByteArray, encode)
