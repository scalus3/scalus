package scalus.cardano.ledger.value

import org.scalatest.funsuite.AnyFunSuite
import org.scalatestplus.scalacheck.Checkers
import org.typelevel.discipline.scalatest.FunSuiteDiscipline
import spire.laws.{GroupLaws, OrderLaws, PredicateFromMonoid, VectorSpaceLaws}
import spire.math.{Rational, SafeLong}

class MultiAssetLaws extends AnyFunSuite with FunSuiteDiscipline with Checkers {
<<<<<<< HEAD
    import Gen.Arb.given
    import spire.laws.arb.given

    checkAll(
        "MultiAsset Unbounded CModule",
        GroupLaws[MultiAsset.Unbounded].additiveSemigroup
    )

//    checkAll("MultiAsset Partial Order", OrderLaws[MultiAsset].partialOrder)
//
//    checkAll("MultiAsset Unbounded Partial Order", OrderLaws[MultiAsset.Unbounded].partialOrder)
//
//    checkAll("MultiAsset Fractional Partial Order", OrderLaws[MultiAsset.Fractional].partialOrder)
//
//    checkAll(
//      "MultiAsset Unbounded CModule",
//      VectorSpaceLaws[MultiAsset.Unbounded, SafeLong].cModule
//    )
//
//    checkAll(
//      "MultiAsset Fractional VectorSpace",
//      VectorSpaceLaws[MultiAsset.Fractional, Rational].vectorSpace
//    )
=======
    import Gen.Arb.given 
    import spire.laws.arb.given 
    
    checkAll("MultiAsset Partial Order", OrderLaws[MultiAsset].partialOrder)
    
    checkAll("MultiAsset Unbounded Partial Order", OrderLaws[MultiAsset.Unbounded].partialOrder)
    
    checkAll("MultiAsset Fractional Partial Order", OrderLaws[MultiAsset.Fractional].partialOrder)
    
    checkAll("MultiAsset Unbounded Inner CModule", VectorSpaceLaws[MultiAsset.Inner.Unbounded, SafeLong].cModule)

    checkAll("MultiAsset Fractional Inner VectorSpace", VectorSpaceLaws[MultiAsset.Inner.Fractional, Rational].vectorSpace)
    
    checkAll("MultiAsset Unbounded CModule", VectorSpaceLaws[MultiAsset.Unbounded, SafeLong].cModule)

    checkAll("MultiAsset Fractional VectorSpace", VectorSpaceLaws[MultiAsset.Fractional, Rational].vectorSpace)
>>>>>>> 6fac5b41
}<|MERGE_RESOLUTION|>--- conflicted
+++ resolved
@@ -3,35 +3,10 @@
 import org.scalatest.funsuite.AnyFunSuite
 import org.scalatestplus.scalacheck.Checkers
 import org.typelevel.discipline.scalatest.FunSuiteDiscipline
-import spire.laws.{GroupLaws, OrderLaws, PredicateFromMonoid, VectorSpaceLaws}
+import spire.laws.{OrderLaws, PredicateFromMonoid, VectorSpaceLaws}
 import spire.math.{Rational, SafeLong}
 
 class MultiAssetLaws extends AnyFunSuite with FunSuiteDiscipline with Checkers {
-<<<<<<< HEAD
-    import Gen.Arb.given
-    import spire.laws.arb.given
-
-    checkAll(
-        "MultiAsset Unbounded CModule",
-        GroupLaws[MultiAsset.Unbounded].additiveSemigroup
-    )
-
-//    checkAll("MultiAsset Partial Order", OrderLaws[MultiAsset].partialOrder)
-//
-//    checkAll("MultiAsset Unbounded Partial Order", OrderLaws[MultiAsset.Unbounded].partialOrder)
-//
-//    checkAll("MultiAsset Fractional Partial Order", OrderLaws[MultiAsset.Fractional].partialOrder)
-//
-//    checkAll(
-//      "MultiAsset Unbounded CModule",
-//      VectorSpaceLaws[MultiAsset.Unbounded, SafeLong].cModule
-//    )
-//
-//    checkAll(
-//      "MultiAsset Fractional VectorSpace",
-//      VectorSpaceLaws[MultiAsset.Fractional, Rational].vectorSpace
-//    )
-=======
     import Gen.Arb.given 
     import spire.laws.arb.given 
     
@@ -44,9 +19,8 @@
     checkAll("MultiAsset Unbounded Inner CModule", VectorSpaceLaws[MultiAsset.Inner.Unbounded, SafeLong].cModule)
 
     checkAll("MultiAsset Fractional Inner VectorSpace", VectorSpaceLaws[MultiAsset.Inner.Fractional, Rational].vectorSpace)
-    
+
     checkAll("MultiAsset Unbounded CModule", VectorSpaceLaws[MultiAsset.Unbounded, SafeLong].cModule)
 
     checkAll("MultiAsset Fractional VectorSpace", VectorSpaceLaws[MultiAsset.Fractional, Rational].vectorSpace)
->>>>>>> 6fac5b41
 }