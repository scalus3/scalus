--- conflicted
+++ resolved
@@ -16,35 +16,22 @@
     }
 
     property("∀ (l : Long), l >0 => Coin(l) round-trips") = forAll(Gen0.choose(0L, Long.MaxValue)) {
-        l =>
-            {
-                val c = Coin(l)
-                c.isRight && c.map(_.underlying) == Right(l)
-            }
-    }
-
-    property("∀ (c : Coin) => Coin(c.underlying) == Right(c)") = forAll(arbitrary[Coin]) { c =>
-        Coin(c.underlying) == Right(c)
-    }
-
-    property("coinA + coinB == coinB + coinA") = forAll(arbitrary[Coin], arbitrary[Coin]) {
-        (a, b) => a +~ b == b +~ a
-    }
-
-<<<<<<< HEAD
-    property(
-      "∀ (sl : SafeLong , c: Coin) => c.scaleIntegral(sl) == c.scaleFractional(u.toRational).toUnbounded"
-    ) = forAll(Arbitrary.arbitrary[SafeLong], arbitrary[Coin]) { (sl, c) =>
-        {
-            c.scaleIntegral(sl) == c.scaleFractional(sl.toRational).toUnbounded
+        l => {
+            val c = Coin(l)
+            c.isRight && c.map(_.underlying) == Right(l)
         }
     }
 
-    property("∀ (u : Unbounded) => u.toFractional.toUnbounded == u)") =
-        forAll(Arbitrary.arbitrary[Coin.Unbounded]) { u =>
-            {
-                u.toCoinFractional.toUnbounded === u
-=======
+    property("∀ (c : Coin) => Coin(c.underlying) == Right(c)") =
+        forAll(arbitrary[Coin]){ c => Coin(c.underlying) == Right(c)}
+
+
+    property("coinA + coinB == coinB + coinA") =
+        forAll(arbitrary[Coin], arbitrary[Coin]){ (a, b) => a + b == b + a}
+
+    property("∀ (sl : SafeLong , c: Coin) => c.scaleIntegral(sl) == c.scaleFractional(u.toRational).toUnbounded") =
+       forAll(Arbitrary.arbitrary[SafeLong], arbitrary[Coin]){
+
          (sl, c) => {
            c.scaleIntegral(sl) == c.scaleFractional(sl.toRational).toUnbounded
          }
@@ -54,7 +41,6 @@
         forAll(Arbitrary.arbitrary[Coin.Unbounded]){
             u => {
               u.toCoinFractional.toUnbounded === u
->>>>>>> 6fac5b41
             }
         }
 }