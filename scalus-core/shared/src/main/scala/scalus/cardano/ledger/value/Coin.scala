package scalus.cardano.ledger.value

/** The [[Coin]] object can be used to work with quantities of cardano assets, including lovelace
  * (ada) and native assets. With Cardano, quantities of assets have various restrictions in
  * different contexts; see the NOTES section below for a description.
  *
  * The object exposes safe arithmetic operations on three underlying types:
  *
  *   - A [[Coin.Coin]] type, which is an opaque newtype wrapper around a non-negative, bounded
  *     (64-bit) amount of coins suitable for use in a [[`TransactionBody`]]'s outputs field.
  *   - An unbounded [[Coin.Unbounded]] type that can be used in intermediate calculations where the
  *     total amount may exceed the capacity of a `Word64`.
  *   - An unbounded [[Coin.Fractional]] type that can be used, e.g., for exchange rates.
  *
  * Functions to convert safely between these three types are provided. "Safety" in this case means:
  *   - Detecting overflow/underflow when converting from bounded to unbounded types
  *   - (TODO)
  *
  * NOTES: In the haskell `cardano-ledger`, `Coin` is represented as an (unbounded) `Integer`, but
  * the CBOR serialization instances convert directly from a `Word64`. This is contrary to the
  * plutus-core spec, which defines an alternative CBOR encoding for integers larger than 64 bits.
  */

import spire.algebra.*
import spire.implicits.*
import spire.math.{Rational, SafeLong}

import scala.annotation.targetName

type Coin = Coin.Coin

object Coin {
    import ArithmeticError.*

    /** Non-negative and bounded amount of coins. Can be used in tx outputs without any additional
      * checks.
      */
    opaque type Coin = Long

    enum ArithmeticError extends Throwable:
        case Underflow
        case Overflow

    def apply(x: Long): Either[Underflow.type, Coin] =
        if x.sign < 0 then Left(Underflow) else Right(x)

    def apply(self: SafeLong): Either[ArithmeticError, Coin] =
        try { Right(unsafeApply(self)) }
        catch { case e: ArithmeticError => Left(e) }

<<<<<<< HEAD
    def unsafeApply(x: Long): Coin =
        if x.sign < 0 then throw Underflow else x
=======
//    def apply(unbounded: Unbounded): Either[Coin.ArithmeticError, Coin] = unbounded.toCoin
>>>>>>> 6fac5b41

    def unsafeApply(self: SafeLong): Coin =
        if self.isValidLong
        then self.longValue
        else if self.signum < 0 then throw Underflow
        else throw Coin.ArithmeticError.Overflow

    def zero: Coin = Coin.unsafeApply(0)

<<<<<<< HEAD
    given Conversion[Coin, Unbounded] = Unbounded.apply
    given Conversion[Coin, Fractional] = Fractional.apply
    
=======
//    given Conversion[Coin, Unbounded] = Unbounded.apply
//    given Conversion[Coin, Fractional] = Fractional.apply

    // Only `Coin` should have coercive operators defined.
    // Defining similar coercive operators for `Coin.Unbounded` and `Coin.Fractional`
    // would cause clashes with the spire implicit operators.
>>>>>>> 6fac5b41
    extension (self: Coin)
        def underlying: Long = self

        def toCoinUnbounded: Unbounded = Unbounded(self)
        def toCoinFractional: Fractional = Fractional(self)

<<<<<<< HEAD
=======
        def signum: Int = LongAlgebra.signum(self)

        @targetName("addCoerceCoins")
        infix def +(other: Coin): Unbounded = Unbounded(self) + Unbounded(other)

        @targetName("subtractCoerceCoins")
        infix def -(other: Coin): Unbounded = Unbounded(self) - Unbounded(other)

        @targetName("negate")
        infix def unary_- : Unbounded = -Unbounded(self)

>>>>>>> 6fac5b41
        def scaleIntegral[I](c: I)(using int: spire.math.Integral[I]): Unbounded =
            Unbounded(self) :* c.toSafeLong

        def scaleFractional[F](c: F)(using frac: spire.math.Fractional[F]): Fractional =
            Fractional(self) :* c.toRational

        def signum: Int = LongAlgebra.signum(self)

        @targetName("addCoerce")
        infix def +~(other: Coin): Unbounded = Unbounded(self) + Unbounded(other)

        @targetName("addCoerce")
        infix def +~(other: Unbounded): Unbounded = Unbounded(self) + other

        @targetName("addCoerce")
        infix def +~(other: Fractional): Fractional = Fractional(self) + other

        @targetName("subtractCoerce")
        infix def -~(other: Coin): Unbounded = Unbounded(self) - Unbounded(other)

        @targetName("subtractCoerce")
        infix def -~(other: Unbounded): Unbounded = Unbounded(self) - other

        @targetName("subtractCoerce")
        infix def -~(other: Fractional): Fractional = Fractional(self) - other

        @targetName("negate")
        infix def unary_- : Unbounded = -Unbounded(self)

    given algebra: Algebra.type = Algebra

    object Algebra extends Order[Coin] {
        override def compare(self: Coin, other: Coin): Int = LongAlgebra.compare(self, other)
    }

    extension (self: IterableOnce[Coin]) {
        def averageCoin: Option[Fractional] = toUnbounded.averageCoin

        def max: Coin = Aggregate.max(self)

        def min: Coin = Aggregate.min(self)

        def sumCoins: Unbounded = toUnbounded.sumCoins

        private def toUnbounded: IterableOnce[Unbounded] = self.iterator.map(_.toCoinUnbounded)
    }

    // ===================================
    // Coin.Unbounded
    // ===================================

    type Unbounded = Unbounded.Unbounded

    object Unbounded {
        import spire.compat.integral

        opaque type Unbounded = SafeLong

        def apply(x: SafeLong): Unbounded = x

        def zero: Unbounded = 0

        given Conversion[Unbounded, Fractional] = Fractional.apply

        extension (self: Unbounded)
            def underlying: SafeLong = self

            def toCoin: Either[ArithmeticError, Coin] =
                try { Right(Coin.unsafeApply(self)) }
                catch { case e: ArithmeticError => Left(e) }

            def unsafeToCoin: Coin = Coin.unsafeApply(self)

            def toCoinFractional: Fractional = Fractional(self.toRational)

            def scaleIntegral[I](c: I)(using int: spire.math.Integral[I]): Unbounded =
                self :* c.toSafeLong

            def scaleFractional[F](c: F)(using frac: spire.math.Fractional[F]): Fractional =
                self.toCoinFractional :* c.toRational

            def signum: Int = self.signum

            @targetName("addCoerce")
            infix def +~(other: Coin): Unbounded = self + other.toCoinUnbounded

            @targetName("addCoerce")
            infix def +~(other: Unbounded): Unbounded = self + other

            @targetName("addCoerce")
            infix def +~(other: Fractional): Fractional = Fractional(self) + other

            @targetName("subtractCoerce")
            infix def -~(other: Coin): Unbounded = self - other.toCoinUnbounded

            @targetName("subtractCoerce")
            infix def -~(other: Unbounded): Unbounded = self - other

            @targetName("subtractCoerce")
            infix def -~(other: Fractional): Fractional = Fractional(self) - other

        extension (self: IterableOnce[Unbounded]) {
            def averageCoin: Option[Fractional] = Aggregate.average(self, _.toCoinFractional)

            def max: Unbounded = Aggregate.max(self)

            def min: Unbounded = Aggregate.min(self)

            def sumCoins: Unbounded = Aggregate.sum(self)
        }

        given algebra: Algebra.type = Algebra

        object Algebra extends Order[Unbounded], CModule[Unbounded, SafeLong] {
            override def compare(self: Unbounded, other: Unbounded): Int = self.compare(other)

            override def scalar: CRing[SafeLong] = CRing[SafeLong]

            override def zero: Unbounded = Unbounded.zero

            override def negate(self: Unbounded): Unbounded = -self

            override def plus(self: Unbounded, other: Unbounded): Unbounded = self + other

            override def minus(self: Unbounded, other: Unbounded): Unbounded = self - other

            override def timesl(s: SafeLong, self: Unbounded): Unbounded = s * self
        }
    }

    // ===================================
    // Coin.Fractional
    // ===================================

    type Fractional = Fractional.Fractional

    object Fractional {
        import RationalExtensions.*

        opaque type Fractional = Rational

        def apply(x: Rational): Fractional = x

        def zero: Fractional = 0

        extension (self: Fractional)
            def underlying: Rational = self

<<<<<<< HEAD
            def toUnbounded: Unbounded = Unbounded(self.roundHalfEven)

            def toCoin: Either[ArithmeticError, Coin] =
                try { Right(unsafeToCoin) }
                catch { case e: Coin.ArithmeticError => Left(e) }

            def unsafeToCoin: Coin = Coin.unsafeApply(self.roundHalfEven)
=======
            def toUnbounded: Unbounded = {
                Unbounded(self.roundHalfEven)
            }

            def toCoin: Either[ArithmeticError, Coin] =
                try { Right(self.unsafeToCoin) }
                catch { case e: Coin.ArithmeticError => Left(e) }

            def unsafeToCoin: Coin = {
                val rounded = self.roundHalfEven
                if rounded.isValidLong
                then Coin.unsafeApply(rounded.longValue)
                else if rounded.signum < 0 then throw Underflow
                else throw Coin.ArithmeticError.Overflow
            }
>>>>>>> 6fac5b41

            def scaleFractional[F](c: F)(using frac: spire.math.Fractional[F]): Fractional =
                self :* c.toRational

            def signum: Int = self.signum

<<<<<<< HEAD
            @targetName("addCoerce")
            infix def +~(other: Coin): Fractional = self + other.toCoinFractional

            @targetName("addCoerce")
            infix def +~(other: Unbounded): Fractional = self + other.toCoinFractional

            @targetName("addCoerce")
            infix def +~(other: Fractional): Fractional = self + other

            @targetName("subtractCoerce")
            infix def -~(other: Coin): Fractional = self - other.toCoinFractional

            @targetName("subtractCoerce")
            infix def -~(other: Unbounded): Fractional = self - other.toCoinFractional

            @targetName("subtractCoerce")
            infix def -~(other: Fractional): Fractional = self - other

=======
>>>>>>> 6fac5b41
        extension (self: IterableOnce[Fractional])
            def min: Fractional = self.iterator.min

            def max: Fractional = self.iterator.max

            def sumCoins: Fractional = Aggregate.sum(self)

            def averageCoin: Option[Fractional] = Aggregate.average(self)

        given algebra: Algebra.type = Algebra

        object Algebra extends Order[Fractional], VectorSpace[Fractional, Rational] {
            override def compare(self: Fractional, other: Fractional): Int = self.compare(other)

            override def scalar: Field[Rational] = Field[Rational]

            override def zero: Fractional = Fractional.zero

            override def negate(x: Fractional): Fractional = Fractional(-x)

            override def plus(x: Fractional, y: Fractional): Fractional = x + y

            override def minus(x: Fractional, y: Fractional): Fractional = x - y

            override def timesl(s: Rational, v: Fractional): Fractional = Fractional(s * v)
        }
    }

    private object Aggregate {
        def average[T <: SafeLong | Rational, R](
            self: IterableOnce[T],
            convert: T => R = identity[R]
        )(using evT: AdditiveMonoid[T], evR: VectorSpace[R, Rational]): Option[R] = {
            val (sum, length) = Aggregate.sumLength(self)

            Option.when(length > 0)(convert(sum) :/ length)
        }

        def max[T](self: IterableOnce[T])(using ev: Ordering[T]): T = self.iterator.max

        def min[T](self: IterableOnce[T])(using ev: Ordering[T]): T = self.iterator.min

        def sum[T <: SafeLong | Rational](self: IterableOnce[T])(using ev: AdditiveMonoid[T]): T =
            self.iterator.foldRight(ev.zero)(ev.plus)

        private def sumLength[T <: SafeLong | Rational](
            self: IterableOnce[T]
        )(using ev: AdditiveMonoid[T]): (T, Int) = {
            type Acc = (T, Int)

            def f(x: T, acc: Acc): Acc = (acc._1 + x, acc._2 + 1)

            self.iterator.foldRight((ev.zero, 0))(f)
        }
    }

<<<<<<< HEAD
=======
    enum ArithmeticError extends Throwable:
        case Underflow
        case Overflow

>>>>>>> 6fac5b41
    private object RationalExtensions {
        extension (self: Rational)
            /** Half-even rounding (also called banker's rounding). Rounds the to the nearest
              * integer; if equidistant between two integers, then rounds to the even integer.
              *
              * Implementation ported from Haskell's `GHC.Real.RealFrac.{properFraction, round}`:
              *
              * [[https://hackage.haskell.org/package/base-4.21.0.0/docs/GHC-Real.html#t:RealFrac]]
              *
              * @return
              *   the rounded integer. Note that this is different from [[Rational.round]], which
              *   returns a [[Rational]] with a denominator of one.
              */
            def roundHalfEven: SafeLong = {
                // The whole part of the proper fraction.
                // Divide the numerator by the denominator, truncating toward zero.
                val whole = self.numerator / self.denominator

                // The fractional part of the proper fraction.
                val fraction = Rational(self.numerator % self.denominator, self.denominator)

                // The whole part incremented away from zero.
                val awayFromZero = if whole.signum < 0 then whole - 1 else whole + 1

                // The distance between the absolute fractional part and one half.
                val distanceToHalf = fraction.abs - Rational(1, 2)

                distanceToHalf.signum match {
                    // Round toward zero if absolute fractional part is less than half.
                    case -1 => whole
                    // Round away from zero if absolute fractional part is more than half.
                    case 1 => awayFromZero
                    // Break ties by rounding toward whichever nearest integer is even.
                    case 0 => if whole.isEven then whole else awayFromZero
                }
            }
    }
}<|MERGE_RESOLUTION|>--- conflicted
+++ resolved
@@ -48,12 +48,8 @@
         try { Right(unsafeApply(self)) }
         catch { case e: ArithmeticError => Left(e) }
 
-<<<<<<< HEAD
     def unsafeApply(x: Long): Coin =
         if x.sign < 0 then throw Underflow else x
-=======
-//    def apply(unbounded: Unbounded): Either[Coin.ArithmeticError, Coin] = unbounded.toCoin
->>>>>>> 6fac5b41
 
     def unsafeApply(self: SafeLong): Coin =
         if self.isValidLong
@@ -63,38 +59,15 @@
 
     def zero: Coin = Coin.unsafeApply(0)
 
-<<<<<<< HEAD
-    given Conversion[Coin, Unbounded] = Unbounded.apply
-    given Conversion[Coin, Fractional] = Fractional.apply
-    
-=======
 //    given Conversion[Coin, Unbounded] = Unbounded.apply
 //    given Conversion[Coin, Fractional] = Fractional.apply
 
-    // Only `Coin` should have coercive operators defined.
-    // Defining similar coercive operators for `Coin.Unbounded` and `Coin.Fractional`
-    // would cause clashes with the spire implicit operators.
->>>>>>> 6fac5b41
     extension (self: Coin)
         def underlying: Long = self
 
         def toCoinUnbounded: Unbounded = Unbounded(self)
         def toCoinFractional: Fractional = Fractional(self)
 
-<<<<<<< HEAD
-=======
-        def signum: Int = LongAlgebra.signum(self)
-
-        @targetName("addCoerceCoins")
-        infix def +(other: Coin): Unbounded = Unbounded(self) + Unbounded(other)
-
-        @targetName("subtractCoerceCoins")
-        infix def -(other: Coin): Unbounded = Unbounded(self) - Unbounded(other)
-
-        @targetName("negate")
-        infix def unary_- : Unbounded = -Unbounded(self)
-
->>>>>>> 6fac5b41
         def scaleIntegral[I](c: I)(using int: spire.math.Integral[I]): Unbounded =
             Unbounded(self) :* c.toSafeLong
 
@@ -243,7 +216,6 @@
         extension (self: Fractional)
             def underlying: Rational = self
 
-<<<<<<< HEAD
             def toUnbounded: Unbounded = Unbounded(self.roundHalfEven)
 
             def toCoin: Either[ArithmeticError, Coin] =
@@ -251,30 +223,12 @@
                 catch { case e: Coin.ArithmeticError => Left(e) }
 
             def unsafeToCoin: Coin = Coin.unsafeApply(self.roundHalfEven)
-=======
-            def toUnbounded: Unbounded = {
-                Unbounded(self.roundHalfEven)
-            }
-
-            def toCoin: Either[ArithmeticError, Coin] =
-                try { Right(self.unsafeToCoin) }
-                catch { case e: Coin.ArithmeticError => Left(e) }
-
-            def unsafeToCoin: Coin = {
-                val rounded = self.roundHalfEven
-                if rounded.isValidLong
-                then Coin.unsafeApply(rounded.longValue)
-                else if rounded.signum < 0 then throw Underflow
-                else throw Coin.ArithmeticError.Overflow
-            }
->>>>>>> 6fac5b41
 
             def scaleFractional[F](c: F)(using frac: spire.math.Fractional[F]): Fractional =
                 self :* c.toRational
 
             def signum: Int = self.signum
 
-<<<<<<< HEAD
             @targetName("addCoerce")
             infix def +~(other: Coin): Fractional = self + other.toCoinFractional
 
@@ -293,8 +247,6 @@
             @targetName("subtractCoerce")
             infix def -~(other: Fractional): Fractional = self - other
 
-=======
->>>>>>> 6fac5b41
         extension (self: IterableOnce[Fractional])
             def min: Fractional = self.iterator.min
 
@@ -351,13 +303,6 @@
         }
     }
 
-<<<<<<< HEAD
-=======
-    enum ArithmeticError extends Throwable:
-        case Underflow
-        case Overflow
-
->>>>>>> 6fac5b41
     private object RationalExtensions {
         extension (self: Rational)
             /** Half-even rounding (also called banker's rounding). Rounds the to the nearest
