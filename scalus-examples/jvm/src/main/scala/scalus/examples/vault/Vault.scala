package scalus.examples.vault

import scalus.builtin.Data.{FromData, ToData}
import scalus.builtin.{ByteString, Data}
import scalus.examples.vault.Redeemer.{Cancel, Deposit, Finalize, Withdraw}
import scalus.ledger.api
import scalus.ledger.api.v1.Credential.ScriptCredential
import scalus.ledger.api.v1.{Credential, Interval, IntervalBoundType, PosixTime, Value}
import scalus.ledger.api.v2.{OutputDatum, TxOut}
import scalus.ledger.api.v3.{TxInInfo, TxInfo, TxOutRef}
import scalus.ledger.api.{v1, v2}
import scalus.prelude.{===, fail, require, Validator}
import scalus.uplc.Program
import scalus.*

case class Datum(
    owner: ByteString,
    state: State,
    amount: BigInt,
    waitTime: PosixTime,
    finalizationDeadline: PosixTime
) derives FromData,
      ToData

enum Redeemer derives FromData, ToData:
    case Deposit
    case Withdraw
    case Finalize
    case Cancel

enum State derives FromData, ToData:
    case Idle
    case Pending

/** A contract for keeping funds.
  *
  * Allows withdrawal when 2 conditions are met: a withdrawal request had been issued, and the
  * specified amount of time has elapsed since the request.
  *
  * The withdrawals are allowed only to the address specified in the Datum.
  *
  * Additionally, allows to cancel a withdrawal, and add funds to the vault.
  *
  * Withdrawal requires 2 actions: 1) Send a `Withdraw` request that contains the Datum-matching
  * verification key hash. 2) Send a `Finalize` request after a waiting period to confirm the
  * spending of funds.
  */
// todo: allow key-authorized withdrawals
@Compile
object Vault extends Validator {

    override def spend(
        d: prelude.Option[Data],
        redeemer: Data,
        tx: TxInfo,
        ownRef: TxOutRef
    ): Unit = {
        val datum = d.get.to[Datum]
        redeemer.to[Redeemer] match {
            case Deposit  => deposit(tx, ownRef, datum)
            case Withdraw => withdraw(tx, ownRef, datum)
            case Finalize => finalize(tx, ownRef, datum)
            case Cancel   => cancel(tx, ownRef, datum)
        }
    }

    private def deposit(tx: TxInfo, ownRef: TxOutRef, datum: Datum) = {
        val ownInput = tx.findOwnInput(ownRef).getOrFail(OwnInputNotFound)

        val scriptOutputs = tx.outputs.filter(out =>
            out.address.credential === ownInput.resolved.address.credential
        )

        require(scriptOutputs.size == BigInt(1), NotExactlyOneVaultOutput)

        val out = scriptOutputs.head
        requireSameOwner(out, datum)
        requireOutputToOwnAddress(ownInput, out, WrongDepositDestination)

        val value = out.value
        require(value.withoutLovelace.isZero, CannotAddTokens)
        require(value.getLovelace > ownInput.resolved.value.getLovelace, AdaNotConserved)
        requireEntireVaultIsSpent(datum, ownInput.resolved)
        out.datum match {
            case api.v2.OutputDatum.OutputDatum(d) =>
                val newDatum = d.to[Datum]
                require(newDatum.amount == value.getLovelace, VaultAmountChanged)
                require(newDatum.waitTime == datum.waitTime, WaitTimeChanged)
                require(
                  newDatum.finalizationDeadline == datum.finalizationDeadline,
                  FinalizationDeadlineChanged
                )
            case _ =>
                fail(NoDatumProvided)
        }
    }

    private def withdraw(tx: TxInfo, ownRef: TxOutRef, datum: Datum) = {
        require(
          datum.state.isIdle,
          WithdrawalAlreadyPending
        )
        val ownInput = tx.findOwnInput(ownRef).getOrFail(OwnInputNotFound)

        val scriptOutputs = tx.outputs.filter(out =>
            out.address.credential === ownInput.resolved.address.credential
        )

        require(scriptOutputs.size == BigInt(1), NotExactlyOneVaultOutput)

        val out = scriptOutputs.head
        requireSameOwner(out, datum)
        requireOutputToOwnAddress(
          ownInput,
          out,
          NotExactlyOneVaultOutput
        )

        val requestTime = tx.validRange.getEarliestTime
        val finalizationDeadline = requestTime + datum.waitTime

        out.datum match {
            case OutputDatum.OutputDatum(d) =>
                val newDatum = d.to[Datum]
                require(newDatum.state.isPending, MustBePending)
                require(
                  newDatum.finalizationDeadline == finalizationDeadline,
                  IncorrectDatumFinalization
                )
            case _ => fail(MustBePending)
        }
    }

    private def finalize(tx: TxInfo, ownRef: TxOutRef, datum: Datum) = {
        val ownInput = tx.findOwnInput(ownRef).getOrFail(OwnInputNotFound)

        // We can only finalize pending vaults.
        ownInput.resolved.datum match {
            case OutputDatum.OutputDatum(datum) =>
                require(datum.to[Datum].state.isPending, ContractMustBePending)
            case _ => fail(ContractMustBePending)
        }

        require(tx.validRange.isAfter(datum.finalizationDeadline), DeadlineNotPassed)

        val scriptOutputs = tx.outputs.filter(out =>
            out.address.credential === ownInput.resolved.address.credential
        )

        // Finalize should close the vault - no outputs back to the script
        require(scriptOutputs.size == BigInt(0), WithdrawalsMustNotSendBackToVault)

        // Ensure there's at least one output to the owner address
        val ownerOutputs =
            tx.outputs.filter(out => addressEquals(out.address.credential, datum.owner))
        require(ownerOutputs.size > BigInt(0), WrongAddressWithdrawal)
    }

    private def cancel(tx: TxInfo, ownRef: TxOutRef, datum: Datum) = {
        val ownInput = tx.findOwnInput(ownRef).getOrFail("Cannot find own input")

        // Filter outputs to only those going to the script address
        val scriptOutputs = tx.outputs.filter(out =>
            out.address.credential === ownInput.resolved.address.credential
        )

        require(scriptOutputs.size == BigInt(1), NotExactlyOneVaultOutput)

        val out = scriptOutputs.head
        requireSameOwner(out, datum)
        out.datum match {
            case ledger.api.v2.OutputDatum.OutputDatum(d) =>
                val newDatum = d.to[Datum]
                require(newDatum.amount == datum.amount, VaultAmountChanged)
                require(
                  out.value.getLovelace == datum.amount,
                  WrongOutputAmount
                )
                require(newDatum.state.isIdle, StateNotIdle)
                require(newDatum.waitTime == datum.waitTime, WaitTimeChanged)
            case _ => fail(NoDatumProvided)
        }
    }

    private def requireEntireVaultIsSpent(datum: Datum, output: TxOut) = {
        val amountToSpend = datum.amount
        val adaSpent = output.value.getLovelace
        require(amountToSpend == adaSpent, AdaLeftover)
    }

    private def requireOutputToOwnAddress(ownInput: TxInInfo, out: TxOut, message: String) =
        require(out.address.credential === ownInput.resolved.address.credential, message)

    private def requireSameOwner(out: TxOut, datum: Datum) =
        out.datum match {
            case scalus.ledger.api.v2.OutputDatum.OutputDatum(newDatum) =>
                require(
                  newDatum.to[Datum].owner == datum.owner,
                  VaultOwnerChanged
                )
            case _ => fail(NoInlineDatum)
        }

    private val NoDatumExists = "Contract has no datum"

    private val NoDatumProvided = "Vault transactions must have an inline datum"

    private val FinalizationDeadlineChanged =
        "Deposit transactions must not change the finalization deadline"

<<<<<<< HEAD
=======
    private val WaitTimeChanged = "Deposit or Cancel transactions must not change the wait time"

>>>>>>> bcc396f2
    private val VaultAmountChanged = "Datum amount must match output lovelace amount"

    private val CannotAddTokens = "Deposits must only contain ADA"

    private val AdaNotConserved = "Deposits must add ADA to the vault"

    private val WrongDepositDestination = "Deposit transactions can only be made to the vault"

    private val NotExactlyOneVaultOutput =
        "Vault transaction must have exactly 1 output to the vault script"

    private val OwnInputNotFound = "Own input not found"

    private val IncorrectDatumFinalization =
        "Finalization deadline must be request time plus wait time"

    private val MustBePending = "Output must have datum with State = Pending"

    private val WithdrawalAlreadyPending = "Cannot withdraw, another withdrawal request is pending"

    private val WrongAddressWithdrawal =
        "Withdrawal finalization must send funds to the vault owner"

    private val WithdrawalsMustNotSendBackToVault =
        "Withdrawal finalization must not send funds back to the vault"

    private val DeadlineNotPassed = "Finalization can only happen after the finalization deadline"

    private val ContractMustBePending = "Contract must be Pending"

    private val WrongOutputAmount = "Cancel transactions must not change the vault amount"

<<<<<<< HEAD
    private val WaitTimeChanged = "Wait time must remain the same"
=======
    // private val WaitTimeChanged = "Cancel transactions must not change the wait time"
>>>>>>> bcc396f2

    private val StateNotIdle = "Idle transactions must change the vault state to Idle"

    private val NoInlineDatum = "Vault transactions must have an inline datum"

    private val VaultOwnerChanged = "Vault transactions cannot change the vault owner"

    private val AdaLeftover = "Must spend entire vault"

    private def addressEquals(left: Credential, right: ByteString) = {
        left match {
            case v1.Credential.PubKeyCredential(hash) => hash.hash === right
            case v1.Credential.ScriptCredential(hash) => hash === right
        }
    }

    extension (s: State) {
        def isPending: Boolean = s match {
            case State.Idle    => false
            case State.Pending => true
        }

        def isIdle: Boolean = s match {
            case State.Idle    => true
            case State.Pending => false
        }
    }

    extension (i: Interval) {
        def getEarliestTime: PosixTime = i.from.boundType match {
            case IntervalBoundType.Finite(t) => t
            case _                           => BigInt(0)
        }

        def isAfter(timePoint: PosixTime): Boolean = i.from.boundType match {
            case IntervalBoundType.Finite(time) => timePoint < time
            case _                              => false
        }
    }
}

object VaultContract:
    inline def compiled(using scalus.Compiler.Options) = scalus.Compiler.compile(Vault.validate)

    inline given scalus.Compiler.Options = scalus.Compiler.Options(
      targetLoweringBackend = scalus.Compiler.TargetLoweringBackend.SirToUplcV3Lowering,
      generateErrorTraces = true,
      optimizeUplc = false
    )

    lazy val script: Program = createScript

    private def createScript: Program = {
        val sir = compiled
        sir.toUplc(
          generateErrorTraces = true,
          backend = scalus.Compiler.TargetLoweringBackend.SirToUplcV3Lowering
        ).plutusV3
    }<|MERGE_RESOLUTION|>--- conflicted
+++ resolved
@@ -208,11 +208,6 @@
     private val FinalizationDeadlineChanged =
         "Deposit transactions must not change the finalization deadline"
 
-<<<<<<< HEAD
-=======
-    private val WaitTimeChanged = "Deposit or Cancel transactions must not change the wait time"
-
->>>>>>> bcc396f2
     private val VaultAmountChanged = "Datum amount must match output lovelace amount"
 
     private val CannotAddTokens = "Deposits must only contain ADA"
@@ -245,11 +240,7 @@
 
     private val WrongOutputAmount = "Cancel transactions must not change the vault amount"
 
-<<<<<<< HEAD
     private val WaitTimeChanged = "Wait time must remain the same"
-=======
-    // private val WaitTimeChanged = "Cancel transactions must not change the wait time"
->>>>>>> bcc396f2
 
     private val StateNotIdle = "Idle transactions must change the vault state to Idle"
 
