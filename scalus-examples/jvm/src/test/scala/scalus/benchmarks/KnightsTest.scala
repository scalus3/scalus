package scalus.benchmarks

import scalus.*
import scalus.builtin.Builtins.{multiplyInteger, remainderInteger}
import scalus.prelude.{*, given}
import scalus.prelude.Eq.given
import scalus.uplc.*
import scalus.uplc.eval.*
import org.scalatest.funsuite.AnyFunSuite
import scalus.testkit.ScalusTest

class KnightsTest extends AnyFunSuite, ScalusTest:
    import KnightsTest.{*, given}

    inline given scalus.Compiler.Options = scalus.Compiler.Options(
      targetLoweringBackend = scalus.Compiler.TargetLoweringBackend.SirToUplcV3Lowering,
      generateErrorTraces = true,
      optimizeUplc = true,
      debug = false
    )

    val printComparison = true

    test("100_4x4") {
        val sir = Compiler.compile {
            val result = runKnights(100, 4)
            val expected: Solution = List.empty
            require(result === expected)
        }
        val lw = sir.toLoweredValue()
        // println(s"Lowered value: ${lw.pretty.render(100)}")
        val result = sir.toUplcOptimized(false).evaluateDebug

        val scalusBudget =
            if summon[
                  scalus.Compiler.Options
                ].targetLoweringBackend == scalus.Compiler.TargetLoweringBackend.SirToUplcV3Lowering
            then ExBudget(ExCPU(148252_408171L), ExMemory(513_120810L))
            else if summon[
                  scalus.Compiler.Options
                ].targetLoweringBackend == scalus.Compiler.TargetLoweringBackend.SirToUplc110Lowering
            then ExBudget(ExCPU(44783_358238L), ExMemory(247_807177L))
            else {
                // actually we don't know, need recheck
                ExBudget(ExCPU(44783_358238L), ExMemory(247_807177L))
            }

        assert(result.isSuccess)
        assert(result.budget == scalusBudget)

        compareBudgetWithReferenceValue(
          testName = "KnightsTest.100_4x4",
          scalusBudget = scalusBudget,
          refBudget = ExBudget(ExCPU(54958_831939L), ExMemory(160_204421L)),
          isPrintComparison = printComparison
        )
    }

    test("100_6x6") {
        val result = Compiler
            .compile {
                val result = runKnights(100, 6)

                import scalus.prelude.List.*
                val expected: Solution = List(
                  (
                    0,
                    ChessSet(
                      size = 6,
                      moveNumber = 36,
                      start = Option.Some((1, 1)),
                      visited = List(
                        (3, 2),
                        (5, 3),
                        (6, 1),
                        (4, 2),
                        (3, 4),
                        (2, 6),
                        (4, 5),
                        (6, 6),
                        (5, 4),
                        (6, 2),
                        (4, 1),
                        (2, 2),
                        (1, 4),
                        (3, 3),
                        (2, 1),
                        (1, 3),
                        (2, 5),
                        (4, 6),
                        (6, 5),
                        (4, 4),
                        (5, 2),
                        (6, 4),
                        (5, 6),
                        (3, 5),
                        (1, 6),
                        (2, 4),
                        (1, 2),
                        (3, 1),
                        (4, 3),
                        (5, 1),
                        (6, 3),
                        (5, 5),
                        (3, 6),
                        (1, 5),
                        (2, 3),
                        (1, 1)
                      )
                    )
                  ),
                  (
                    0,
                    ChessSet(
                      size = 6,
                      moveNumber = 36,
                      start = Option.Some((1, 1)),
                      visited = List(
                        (3, 2),
                        (5, 3),
                        (6, 1),
                        (4, 2),
                        (3, 4),
                        (2, 2),
                        (4, 1),
                        (6, 2),
                        (5, 4),
                        (6, 6),
                        (4, 5),
                        (2, 6),
                        (1, 4),
                        (3, 3),
                        (2, 1),
                        (1, 3),
                        (2, 5),
                        (4, 6),
                        (6, 5),
                        (4, 4),
                        (5, 2),
                        (6, 4),
                        (5, 6),
                        (3, 5),
                        (1, 6),
                        (2, 4),
                        (1, 2),
                        (3, 1),
                        (4, 3),
                        (5, 1),
                        (6, 3),
                        (5, 5),
                        (3, 6),
                        (1, 5),
                        (2, 3),
                        (1, 1)
                      )
                    )
                  ),
                  (
                    0,
                    ChessSet(
                      size = 6,
                      moveNumber = 36,
                      start = Option.Some((1, 1)),
                      visited = List(
                        (3, 2),
                        (5, 3),
                        (6, 1),
                        (4, 2),
                        (3, 4),
                        (2, 2),
                        (1, 4),
                        (2, 6),
                        (4, 5),
                        (6, 6),
                        (5, 4),
                        (6, 2),
                        (4, 1),
                        (3, 3),
                        (2, 1),
                        (1, 3),
                        (2, 5),
                        (4, 6),
                        (6, 5),
                        (4, 4),
                        (5, 2),
                        (6, 4),
                        (5, 6),
                        (3, 5),
                        (1, 6),
                        (2, 4),
                        (1, 2),
                        (3, 1),
                        (4, 3),
                        (5, 1),
                        (6, 3),
                        (5, 5),
                        (3, 6),
                        (1, 5),
                        (2, 3),
                        (1, 1)
                      )
                    )
                  ),
                  (
                    0,
                    ChessSet(
                      size = 6,
                      moveNumber = 36,
                      start = Option.Some((1, 1)),
                      visited = List(
                        (3, 2),
                        (5, 3),
                        (6, 1),
                        (4, 2),
                        (3, 4),
                        (2, 6),
                        (1, 4),
                        (2, 2),
                        (4, 1),
                        (6, 2),
                        (5, 4),
                        (6, 6),
                        (4, 5),
                        (3, 3),
                        (2, 1),
                        (1, 3),
                        (2, 5),
                        (4, 6),
                        (6, 5),
                        (4, 4),
                        (5, 2),
                        (6, 4),
                        (5, 6),
                        (3, 5),
                        (1, 6),
                        (2, 4),
                        (1, 2),
                        (3, 1),
                        (4, 3),
                        (5, 1),
                        (6, 3),
                        (5, 5),
                        (3, 6),
                        (1, 5),
                        (2, 3),
                        (1, 1)
                      )
                    )
                  ),
                )

                require(result === expected)
            }
            .toUplcOptimized(false)
            .evaluateDebug

        val scalusBudget =
            summon[scalus.Compiler.Options].targetLoweringBackend match
                case scalus.Compiler.TargetLoweringBackend.SirToUplcV3Lowering =>
<<<<<<< HEAD
                    ExBudget(ExCPU(588618_435325L), ExMemory(200_1478161L))
=======
                    ExBudget(ExCPU(588818_485901L), ExMemory(2006_175375L))
>>>>>>> cc73ff9a
                case scalus.Compiler.TargetLoweringBackend.SirToUplc110Lowering =>
                    ExBudget(ExCPU(115775_218834L), ExMemory(645_799142L))
                case _ =>
                    throw new IllegalStateException("Unsupported target lowering backend")
        if !result.isSuccess then println(s"Result:  $result")
        assert(result.isSuccess)
        assert(result.budget == scalusBudget)

        compareBudgetWithReferenceValue(
          testName = "KnightsTest.100_6x6",
          scalusBudget = scalusBudget,
          refBudget = ExBudget(ExCPU(131954_064320L), ExMemory(292_216349L)),
          isPrintComparison = printComparison
        )
    }

    test("100_8x8") {
        val result = Compiler
            .compile {
                val result = runKnights(100, 8)

                import scalus.prelude.List.*
                val expected: Solution = Cons(
                  (
                    0,
                    ChessSet(
                      size = 8,
                      moveNumber = 64,
                      start = Option.Some((1, 1)),
                      visited = List(
                        (3, 2),
                        (4, 4),
                        (5, 6),
                        (6, 4),
                        (8, 5),
                        (7, 7),
                        (6, 5),
                        (8, 4),
                        (7, 2),
                        (5, 3),
                        (3, 4),
                        (4, 6),
                        (5, 8),
                        (6, 6),
                        (4, 5),
                        (3, 7),
                        (1, 8),
                        (2, 6),
                        (4, 7),
                        (5, 5),
                        (6, 3),
                        (5, 1),
                        (4, 3),
                        (3, 5),
                        (5, 4),
                        (7, 3),
                        (8, 1),
                        (6, 2),
                        (4, 1),
                        (2, 2),
                        (1, 4),
                        (3, 3),
                        (2, 5),
                        (1, 3),
                        (2, 1),
                        (4, 2),
                        (6, 1),
                        (8, 2),
                        (7, 4),
                        (8, 6),
                        (7, 8),
                        (5, 7),
                        (3, 8),
                        (1, 7),
                        (3, 6),
                        (2, 8),
                        (1, 6),
                        (2, 4),
                        (1, 2),
                        (3, 1),
                        (5, 2),
                        (7, 1),
                        (8, 3),
                        (7, 5),
                        (8, 7),
                        (6, 8),
                        (7, 6),
                        (8, 8),
                        (6, 7),
                        (4, 8),
                        (2, 7),
                        (1, 5),
                        (2, 3),
                        (1, 1)
                      )
                    )
                  ),
                  Cons(
                    (
                      0,
                      ChessSet(
                        size = 8,
                        moveNumber = 64,
                        start = Option.Some((1, 1)),
                        visited = List(
                          (3, 2),
                          (4, 4),
                          (5, 6),
                          (7, 7),
                          (8, 5),
                          (6, 4),
                          (7, 2),
                          (8, 4),
                          (6, 5),
                          (5, 3),
                          (3, 4),
                          (4, 6),
                          (5, 8),
                          (6, 6),
                          (4, 5),
                          (3, 7),
                          (1, 8),
                          (2, 6),
                          (4, 7),
                          (5, 5),
                          (6, 3),
                          (5, 1),
                          (4, 3),
                          (3, 5),
                          (5, 4),
                          (7, 3),
                          (8, 1),
                          (6, 2),
                          (4, 1),
                          (2, 2),
                          (1, 4),
                          (3, 3),
                          (2, 5),
                          (1, 3),
                          (2, 1),
                          (4, 2),
                          (6, 1),
                          (8, 2),
                          (7, 4),
                          (8, 6),
                          (7, 8),
                          (5, 7),
                          (3, 8),
                          (1, 7),
                          (3, 6),
                          (2, 8),
                          (1, 6),
                          (2, 4),
                          (1, 2),
                          (3, 1),
                          (5, 2),
                          (7, 1),
                          (8, 3),
                          (7, 5),
                          (8, 7),
                          (6, 8),
                          (7, 6),
                          (8, 8),
                          (6, 7),
                          (4, 8),
                          (2, 7),
                          (1, 5),
                          (2, 3),
                          (1, 1)
                        )
                      )
                    ),
                    Cons(
                      (
                        0,
                        ChessSet(
                          size = 8,
                          moveNumber = 64,
                          start = Option.Some((1, 1)),
                          visited = List(
                            (3, 2),
                            (4, 4),
                            (6, 5),
                            (8, 4),
                            (7, 2),
                            (5, 3),
                            (3, 4),
                            (4, 6),
                            (5, 8),
                            (7, 7),
                            (5, 6),
                            (6, 4),
                            (8, 5),
                            (6, 6),
                            (4, 5),
                            (3, 7),
                            (1, 8),
                            (2, 6),
                            (4, 7),
                            (5, 5),
                            (6, 3),
                            (5, 1),
                            (4, 3),
                            (3, 5),
                            (5, 4),
                            (7, 3),
                            (8, 1),
                            (6, 2),
                            (4, 1),
                            (2, 2),
                            (1, 4),
                            (3, 3),
                            (2, 5),
                            (1, 3),
                            (2, 1),
                            (4, 2),
                            (6, 1),
                            (8, 2),
                            (7, 4),
                            (8, 6),
                            (7, 8),
                            (5, 7),
                            (3, 8),
                            (1, 7),
                            (3, 6),
                            (2, 8),
                            (1, 6),
                            (2, 4),
                            (1, 2),
                            (3, 1),
                            (5, 2),
                            (7, 1),
                            (8, 3),
                            (7, 5),
                            (8, 7),
                            (6, 8),
                            (7, 6),
                            (8, 8),
                            (6, 7),
                            (4, 8),
                            (2, 7),
                            (1, 5),
                            (2, 3),
                            (1, 1),
                          )
                        )
                      ),
                      Nil
                    )
                  )
                )

                require(result === expected)
            }
            .toUplcOptimized(false)
            .evaluateDebug

        val scalusBudget = {
            summon[scalus.Compiler.Options].targetLoweringBackend match {
                case scalus.Compiler.TargetLoweringBackend.SirToUplcV3Lowering =>
<<<<<<< HEAD
                    ExBudget(ExCPU(125219_8783781L), ExMemory(4272_660383L))
=======
                    ExBudget(ExCPU(1_252474_038975L), ExMemory(4278_998969L))
>>>>>>> cc73ff9a
                case scalus.Compiler.TargetLoweringBackend.SirToUplc110Lowering =>
                    ExBudget(ExCPU(235822_700067L), ExMemory(1315_097779L))
                case scalus.Compiler.TargetLoweringBackend.SimpleSirToUplcLowering =>
                    ExBudget(ExCPU(235822_700067L), ExMemory(1315_097779L))
            }
        }
        assert(result.isSuccess)
        assert(result.budget == scalusBudget)

        compareBudgetWithReferenceValue(
          testName = "KnightsTest.100_8x8",
          scalusBudget = scalusBudget,
          refBudget = ExBudget(ExCPU(270266_226527L), ExMemory(540_217437L)),
        )
    }

end KnightsTest

@Compile
object KnightsTest:
    enum Direction:
        case UL, UR, DL, DR, LU, LD, RU, RD

    val directions: List[Direction] = {
        import Direction.*
        List.Cons(
          UL,
          List.Cons(
            UR,
            List.Cons(
              DL,
              List.Cons(DR, List.Cons(LU, List.Cons(LD, List.Cons(RU, List.Cons(RD, List.Nil)))))
            )
          )
        )
    }

    type Tile = (BigInt, BigInt)

    extension (self: Tile)
        def move(direction: Direction): Tile =
            val (x, y) = self
            import Direction.*
            direction match
                case UL => (x - 1, y - 2)
                case UR => (x + 1, y - 2)
                case DL => (x - 1, y + 2)
                case DR => (x + 1, y + 2)
                case LU => (x - 2, y - 1)
                case LD => (x - 2, y + 1)
                case RU => (x + 2, y - 1)
                case RD => (x + 2, y + 1)

    end extension

    type Solution = List[(BigInt, ChessSet)]

    case class ChessSet(
        size: BigInt,
        moveNumber: BigInt,
        start: Option[Tile],
        visited: List[Tile]
    )

    def createBoard(size: BigInt, initSquare: Tile): ChessSet =
        ChessSet(
          size = size,
          moveNumber = BigInt(1),
          start = Option.Some(initSquare),
          visited = List.single(initSquare)
        )

    def startTour(tile: Tile, size: BigInt): ChessSet =
        require(remainderInteger(size, BigInt(2)) === BigInt(0))
        createBoard(size, tile)

    given Eq[ChessSet] =
        import Eq.orElseBy
        Eq.by[ChessSet, BigInt](_.size).orElseBy(_.moveNumber).orElseBy(_.start).orElseBy(_.visited)

    given Ord[ChessSet] = Ord.by[ChessSet, List[Tile]](_.visited)

    extension (self: ChessSet)
        def addPiece(tile: Tile): ChessSet =
            ChessSet(
              size = self.size,
              moveNumber = self.moveNumber + 1,
              start = self.start,
              visited = self.visited.prepended(tile)
            )

        def firstPiece: Tile = self.start.get
        def lastPiece: Tile = self.visited.head

        def deleteFirst: ChessSet =
            extension [A](self: List[A])
                def secondLast: Option[A] =
                    self.reverse match
                        case List.Nil => fail()
                        case List.Cons(_, tail) =>
                            tail match
                                case List.Nil            => Option.None
                                case List.Cons(value, _) => Option.Some(value)

            end extension

            val newVisited = self.visited.init

            ChessSet(
              size = self.size,
              moveNumber = self.moveNumber - 1,
              start = self.visited.secondLast,
              visited = newVisited
            )

        def isSquareFree(tile: Tile): Boolean = !self.visited.contains(tile)

        def canMoveTo(tile: Tile): Boolean =
            val (x, y) = tile
            val size = self.size
            x >= 1 && x <= size && y >= 1 && y <= size && isSquareFree(tile)

        def canMove(direction: Direction): Boolean = canMoveTo(lastPiece.move(direction))
        def moveKnight(direction: Direction): ChessSet = addPiece(lastPiece.move(direction))
        def possibleMoves: List[Direction] = directions.filter(canMove)
        def allDescend: List[ChessSet] = possibleMoves.map(moveKnight)

        def descAndNo: Solution = allDescend.map { item =>
            (item.deleteFirst.possibleMoves.length, item)
        }

        def singleDescend: List[ChessSet] =
            descAndNo.filterMap { item =>
                val (moves, board) = item
                if moves === BigInt(1) then Option.Some(board) else Option.empty
            }

        def isDeadEnd: Boolean = possibleMoves.isEmpty
        def canJumpFirst: Boolean = deleteFirst.canMoveTo(firstPiece)

        def descendants: List[ChessSet] = {
            if canJumpFirst && addPiece(firstPiece).isDeadEnd then List.empty
            else
                val singles = singleDescend
                singles match
                    case List.Nil              => descAndNo.quicksort.map { _._2 }
                    case List.Cons(head, tail) => if tail.isEmpty then singles else List.empty
        }

        def isTourFinished: Boolean =
            self.moveNumber === multiplyInteger(self.size, self.size) && canJumpFirst

    end extension

    case class Queue[A](list: List[A])

    def emptyQueue[A]: Queue[A] = Queue(List.empty[A])

    extension [A](self: Queue[A])
        def toList: List[A] = self.list
        def isEmpty: Boolean = toList.isEmpty
        def appendFront(item: A): Queue[A] = Queue(toList.prepended(item))
        def appendAllFront(list: List[A]): Queue[A] = Queue(list ++ toList)
        def removeFront: Queue[A] = Queue(toList.tail)
        def head: A = toList.head

    end extension

    def isDone(item: (BigInt, ChessSet)): Boolean = item._2.isTourFinished

    def grow(item: (BigInt, ChessSet)): List[(BigInt, ChessSet)] =
        val (x, board) = item
        board.descendants.map { (x + 1, _) }

    def makeStarts(size: BigInt): List[(BigInt, ChessSet)] =
        val it = List.range(1, size)
        val l = it.flatMap { x => it.map { y => startTour((x, y), size) } }
        val length = l.length
        require(length == size * size)
        List.fill(1 - length, length).zip(l)

    def root(size: BigInt): Queue[(BigInt, ChessSet)] =
        emptyQueue[(BigInt, ChessSet)].appendAllFront(makeStarts(size))

    def depthSearch[A](
        depth: BigInt,
        queue: Queue[A],
        grow: A => List[A],
        done: A => Boolean
    ): Queue[A] = {
        if depth === BigInt(0) || queue.isEmpty then emptyQueue[A]
        else if done(queue.head) then
            depthSearch(depth - 1, queue.removeFront, grow, done).appendFront(queue.head)
        else depthSearch(depth - 1, queue.removeFront.appendAllFront(grow(queue.head)), grow, done)
    }

    def runKnights(depth: BigInt, boardSize: BigInt): Solution =
        depthSearch(depth, root(boardSize), grow, isDone).toList

end KnightsTest<|MERGE_RESOLUTION|>--- conflicted
+++ resolved
@@ -257,11 +257,7 @@
         val scalusBudget =
             summon[scalus.Compiler.Options].targetLoweringBackend match
                 case scalus.Compiler.TargetLoweringBackend.SirToUplcV3Lowering =>
-<<<<<<< HEAD
-                    ExBudget(ExCPU(588618_435325L), ExMemory(200_1478161L))
-=======
-                    ExBudget(ExCPU(588818_485901L), ExMemory(2006_175375L))
->>>>>>> cc73ff9a
+                    ExBudget(ExCPU(588618_435325L), ExMemory(2001_478161L))
                 case scalus.Compiler.TargetLoweringBackend.SirToUplc110Lowering =>
                     ExBudget(ExCPU(115775_218834L), ExMemory(645_799142L))
                 case _ =>
@@ -522,11 +518,7 @@
         val scalusBudget = {
             summon[scalus.Compiler.Options].targetLoweringBackend match {
                 case scalus.Compiler.TargetLoweringBackend.SirToUplcV3Lowering =>
-<<<<<<< HEAD
-                    ExBudget(ExCPU(125219_8783781L), ExMemory(4272_660383L))
-=======
-                    ExBudget(ExCPU(1_252474_038975L), ExMemory(4278_998969L))
->>>>>>> cc73ff9a
+                    ExBudget(ExCPU(1_252198_783781L), ExMemory(4272_660383L))
                 case scalus.Compiler.TargetLoweringBackend.SirToUplc110Lowering =>
                     ExBudget(ExCPU(235822_700067L), ExMemory(1315_097779L))
                 case scalus.Compiler.TargetLoweringBackend.SimpleSirToUplcLowering =>
