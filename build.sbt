--- conflicted
+++ resolved
@@ -62,14 +62,9 @@
   "-explain",
   "-Wunused:imports",
   "-Wunused:params",
-<<<<<<< HEAD
   "-Xcheck-macros",
-  "-Xprint-suspension"
-=======
-  "-Xcheck-macros"
 //  "-rewrite",
 //  "-source:future-migration"
->>>>>>> a691e598
 )
 
 lazy val copySharedFiles = taskKey[Unit]("Copy shared files")
@@ -91,36 +86,6 @@
       libraryDependencies += "org.scala-lang" %% "scala3-compiler" % scalaVersion.value // % "provided"
     )
     .settings(
-<<<<<<< HEAD
-      // Include common sources in the plugin
-      // we can't add the scalus project as a dependency because this is a Scala compiler plugin
-      // and apparently it's not supported
-      // Another option is to use sbt-assembly to create a fat jar with all the dependencies
-      // This is a simpler solution
-      Compile / managedSources ++= {
-          val baseDir = baseDirectory.value / ".." / "shared" / "src" / "main" / "scala"
-          val files = Seq(
-            baseDir / "scalus/utils/Hex.scala",
-            baseDir / "scalus/utils/HashConsed.scala",
-            baseDir / "scalus/utils/HashConsedFlat.scala",
-            baseDir / "scalus/builtin/ByteString.scala",
-            baseDir / "scalus/builtin/Data.scala",
-            baseDir / "scalus/builtin/List.scala",
-            baseDir / "scalus/sir/SIR.scala",
-            baseDir / "scalus/sir/SIRType.scala",
-            baseDir / "scalus/sir/SIRTypeMacros.scala",
-            baseDir / "scalus/sir/SIRToExpr.scala",
-            baseDir / "scalus/sir/SIRBuiltins.scala",
-            baseDir / "scalus/sir/FlatInstances.scala",
-            baseDir / "scalus/uplc/Constant.scala",
-            baseDir / "scalus/uplc/DefaultFun.scala",
-            baseDir / "scalus/uplc/DefaultUni.scala",
-            baseDir / "scalus/uplc/CommonFlatInstances.scala",
-            baseDir / "scalus/flat/package.scala"
-          )
-          files
-      }
-=======
       /*
        Include common sources in the plugin
        we can't add the scalus project as a dependency because this is a Scala compiler plugin
@@ -138,10 +103,16 @@
           val sharedFiles =
               Seq(
                 "scalus/utils/Hex.scala",
+                "scalus/utils/HashConsed.scala",
+                "scalus/utils/HashConsedFlat.scala",
                 "scalus/builtin/ByteString.scala",
                 "scalus/builtin/Data.scala",
                 "scalus/builtin/List.scala",
                 "scalus/sir/SIR.scala",
+                "scalus/sir/SIRType.scala",
+                "scalus/sir/SIRTypeMacros.scala",
+                "scalus/sir/SIRToExpr.scala",
+                "scalus/sir/SIRBuiltins.scala",
                 "scalus/sir/FlatInstances.scala",
                 "scalus/uplc/Constant.scala",
                 "scalus/uplc/DefaultFun.scala",
@@ -165,7 +136,6 @@
       },
       Compile / unmanagedSourceDirectories += (Compile / sourceDirectory).value / "shared" / "scala",
       Compile / compile := (Compile / compile).dependsOn(copySharedFiles).value
->>>>>>> a691e598
     )
 
 // Used only for Scalus compiler plugin development
