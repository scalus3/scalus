package scalus
package examples

import scalus.Compiler.compile
import scalus.builtin.ByteString
import scalus.builtin.ByteString.*
import scalus.builtin.Data
import scalus.builtin.Data.toData
import scalus.ledger.api.v1
import scalus.ledger.api.v1.{PubKeyHash, TxId}
import scalus.ledger.api.v2.*
import scalus.ledger.api.v1.ToDataInstances.given
import scalus.ledger.api.v2.ToDataInstances.given
import scalus.prelude.List
import scalus.sir.PrettyPrinter
import scalus.sir.RemoveRecursivity.removeRecursivity
import scalus.sir.SIR
import scalus.sir.SIRType
import scalus.uplc.*
import scalus.uplc.Term.*
<<<<<<< HEAD
import scalus.uplc.TermDSL.{*, given}

=======
import scalus.uplc.TermDSL.given
>>>>>>> eb701a8d
import scala.language.implicitConversions

class PreimageExampleSpec extends BaseValidatorSpec {
    import scalus.builtin.ToDataInstances.given

    private def scriptContext(signatories: scalus.prelude.List[PubKeyHash]) =
        ScriptContext(
          TxInfo(
            inputs = scalus.prelude.List.Nil,
            referenceInputs = scalus.prelude.List.Nil,
            outputs = scalus.prelude.List.Nil,
            fee = Value.lovelace(BigInt("188021")),
            mint = Value.lovelace(BigInt("188021")),
            dcert = scalus.prelude.List.Nil,
            withdrawals = scalus.prelude.AssocMap.empty,
            validRange = Interval.always,
            signatories = signatories,
            redeemers = scalus.prelude.AssocMap.empty,
            data = scalus.prelude.AssocMap.empty,
            id = TxId(hex"1e0612fbd127baddfcd555706de96b46c4d4363ac78c73ab4dee6e6a7bf61fe9")
          ),
          ScriptPurpose.Spending(hoskyMintTxOutRef)
        )

    private def performChecks(validator: Program) = {
        def appliedScript(
            preimage: ByteString,
            pubKeyHash: PubKeyHash,
            hash: ByteString,
            signatories: scalus.prelude.List[PubKeyHash]
        ) =
            val datum = (hash, pubKeyHash).toData
            val redeemer = preimage.toData
            val ctx = scriptContext(signatories)
            validator $ datum $ redeemer $ ctx.toData

        assertSameResult(Expected.Success(Const(Constant.Unit)))(
          appliedScript(
            preimage = ByteString.fromArray("Scalus rocks!".getBytes("UTF-8")),
            pubKeyHash =
                PubKeyHash(hex"61822dde476439a526070f36d3d1667ad099b462c111cd85e089f5e7f6"),
            hash = hex"36c71edaf0affadf6dd9c5f8df3dc90ec0fc01bf9f8cf0f18268db24b2a3da49",
            signatories =
                List(PubKeyHash(hex"61822dde476439a526070f36d3d1667ad099b462c111cd85e089f5e7f6"))
          )
        )

        assertSameResult(Expected.Failure("Wrong preimage"))(
          appliedScript(
            preimage = ByteString.fromArray("Scalus rocks!".getBytes("UTF-8")),
            pubKeyHash =
                PubKeyHash(hex"61822dde476439a526070f36d3d1667ad099b462c111cd85e089f5e7f6"),
            hash = hex"000000",
            signatories =
                List(PubKeyHash(hex"61822dde476439a526070f36d3d1667ad099b462c111cd85e089f5e7f6"))
          )
        )

        assertSameResult(Expected.Failure("No valid signature"))(
          appliedScript(
            preimage = ByteString.fromArray("Scalus rocks!".getBytes("UTF-8")),
            pubKeyHash =
                PubKeyHash(hex"61822dde476439a526070f36d3d1667ad099b462c111cd85e089f5e7f6"),
            hash = hex"36c71edaf0affadf6dd9c5f8df3dc90ec0fc01bf9f8cf0f18268db24b2a3da49",
            signatories = List(PubKeyHash(hex"000000"))
          )
        )

    }

    test("Preimage Validator") {
        // compile to Scalus Intermediate Representation, SIR
        val compiled = compile(PreimageValidator.preimageValidator)
//        println(compiled.showHighlighted)
        // convert SIR to UPLC
<<<<<<< HEAD
        val validator = compiled.toUplc()
//        println(validator.showHighlighted)
        val flatSize = Program((1, 0, 0), validator).flatEncoded.length
=======
        val validator = compiled.toUplc().plutusV2
        val flatSize = validator.flatEncoded.length
>>>>>>> eb701a8d
        assert(flatSize == 1664)

//        performChecks(validator)
    }

    test("Optimized Preimage Validator") {
        val optV = OptimizedPreimage.compiledOptimizedPreimageValidator |> removeRecursivity
        val uplc = optV.toUplcOptimized()
        val program = uplc.plutusV2
        val flatSize = program.flatEncoded.length
        assert(flatSize == 167)
        performChecks(program)
    }
}<|MERGE_RESOLUTION|>--- conflicted
+++ resolved
@@ -18,12 +18,7 @@
 import scalus.sir.SIRType
 import scalus.uplc.*
 import scalus.uplc.Term.*
-<<<<<<< HEAD
-import scalus.uplc.TermDSL.{*, given}
-
-=======
 import scalus.uplc.TermDSL.given
->>>>>>> eb701a8d
 import scala.language.implicitConversions
 
 class PreimageExampleSpec extends BaseValidatorSpec {
@@ -99,14 +94,9 @@
         val compiled = compile(PreimageValidator.preimageValidator)
 //        println(compiled.showHighlighted)
         // convert SIR to UPLC
-<<<<<<< HEAD
-        val validator = compiled.toUplc()
+        val validator = compiled.toUplc().plutusV2
 //        println(validator.showHighlighted)
-        val flatSize = Program((1, 0, 0), validator).flatEncoded.length
-=======
-        val validator = compiled.toUplc().plutusV2
         val flatSize = validator.flatEncoded.length
->>>>>>> eb701a8d
         assert(flatSize == 1664)
 
 //        performChecks(validator)
