--- conflicted
+++ resolved
@@ -8,7 +8,7 @@
 
 class BuiltinHelper(using Context) {
     val BuiltinsClass = requiredModule("scalus.builtin.Builtins")
-<<<<<<< HEAD
+
     val DefaultFunSIRBuildins: Map[String, SIR.Builtin] = Map(
       "addInteger" -> SIRBuiltins.addInteger,
       "subtractInteger" -> SIRBuiltins.subtractInteger,
@@ -77,13 +77,11 @@
       "mkNilData" -> SIRBuiltins.mkNilData,
       "mkNilPairData" -> SIRBuiltins.mkNilPairData
     )
-=======
 
     val DefaultFunValues: Map[Symbol, DefaultFun] = DefaultFun.values
         .map(v => lowerFirst(v.toString) -> v)
         .toMap
         .map { (k, v) => BuiltinsClass.requiredMethod(k) -> v }
->>>>>>> 59da8890
 
     def builtinFun(s: Symbol)(using Context): Option[SIR.Builtin] = {
         DefaultFunSIRBuildins.get(s.name.toSimpleName.debugString)
