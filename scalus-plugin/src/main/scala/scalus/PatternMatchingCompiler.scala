--- conflicted
+++ resolved
@@ -132,19 +132,15 @@
                                 val (constrDecl, typeParams) = constrSirType match
                                     case SIRType.CaseClass(decl, typeArgs) => (decl, typeArgs)
                                     case _ => ???
-                                val contExpr = generator(cont)
+                                val contExpr = generator(generator2(cont))
                                 SIR.Match(
                                   SIR.Var(name, constrSirType),
                                   List(
                                     constructCase(
                                       constrDecl,
                                       innerNames,
-<<<<<<< HEAD
                                       typeParams,
                                       contExpr
-=======
-                                      generator(generator2(cont))
->>>>>>> 66a241c3
                                     )
                                   ),
                                   contExpr.tp
