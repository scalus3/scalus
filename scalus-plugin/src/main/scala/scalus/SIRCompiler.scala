package scalus

import dotty.tools.dotc.*
import dotty.tools.dotc.ast.Trees.*
import dotty.tools.dotc.ast.tpd
import dotty.tools.dotc.core.Constants.Constant
import dotty.tools.dotc.core.Contexts.Context
import dotty.tools.dotc.core.Flags.*
import dotty.tools.dotc.core.Names.*
import dotty.tools.dotc.core.StdNames.nme
import dotty.tools.dotc.core.Symbols.*
import dotty.tools.dotc.core.Types.*
import dotty.tools.dotc.core.*
import dotty.tools.dotc.util.SrcPos
import dotty.tools.io.ClassPath
import scalus.flat.DecoderState
import scalus.flat.EncoderState
import scalus.flat.Flat
import scalus.flat.FlatInstantces.given
import scalus.sir.Binding
import scalus.sir.ConstrDecl
import scalus.sir.DataDecl
import scalus.sir.Module
import scalus.sir.Recursivity
import scalus.sir.SIR
import scalus.sir.SIRType
import scalus.sir.SIRVarStorage
import scalus.sir.SIRBuiltins
import scalus.sir.TypeBinding
import scalus.uplc.DefaultUni

import java.net.URL
import scala.collection.immutable
import scala.collection.mutable
import scala.collection.mutable.ListBuffer
import scala.language.implicitConversions
import scala.annotation.unused
import scala.util.control.NonFatal

case class FullName(name: String)
object FullName:
    def apply(sym: Symbol)(using Context): FullName = FullName(sym.fullName.toString)

case class AdtTypeInfo(
    dataTypeSymbol: Symbol,
    dataTypeParams: List[Type],
    constructorsSymbols: List[Symbol],
    parentSymbol: Option[Symbol]
)

//sealed trait AdtTypeInfo
//
//case class AdtTypeInfoChildrenRecord(
//    childrenTypeSymbol: Symbol,
//    childrenTypeParams: List[Type],
//    data
//                            )

//case class AdtHierarchyTypeInfo(
//    dataTypeSymbol: Symbol,
//    dataTypeParams: List[Type],
//    childrenSymbols: List[Symbol]
//) extends AdtTypeInfo

/** Information about a constructor call.
  * @param name
  *   Name of the constructor.
  * @param dataInfo
  *   Type information of the base data type.
  */
case class AdtConstructorCallInfo(
    shortName: String,
    fullName: String,
    dataInfo: AdtTypeInfo
)

object AdtConstructorCallInfo {
    def apply(constructorTypeSymbol: Symbol, dataInfo: AdtTypeInfo)(using
        Context
    ): AdtConstructorCallInfo =
        AdtConstructorCallInfo(
          constructorTypeSymbol.name.show,
          constructorTypeSymbol.fullName.show,
          dataInfo
        )
}

case class TopLevelBinding(fullName: FullName, recursivity: Recursivity, body: SIR)

enum CompileDef:
    case Compiling
    case Compiled(binding: TopLevelBinding)

final class SIRCompiler(using ctx: Context) {
    import tpd.*
    import SIRCompiler.Env

    val SirVersion: (Int, Int) = (1, 0)

    private val DefaultFunSIRBuiltins: Map[Symbol, SIR.Builtin] = Macros.generateBuiltinsMap(ctx)
    private val BigIntSymbol = requiredModule("scala.math.BigInt")
    private val BigIntClassSymbol = requiredClass("scala.math.BigInt")
    private val ByteStringClassSymbol = requiredClass("scalus.builtin.ByteString")
    private val DataClassSymbol = requiredClass("scalus.builtin.Data")
    private val PairSymbol = requiredClass("scalus.builtin.Pair")
    private val ScalusBuiltinListClassSymbol = requiredClass("scalus.builtin.List")
    private val PlatformSpecificClassSymbol = requiredClass("scalus.builtin.PlatformSpecific")
    private val StringContextSymbol = requiredModule("scala.StringContext")
    private val StringContextApplySymbol = StringContextSymbol.requiredMethod("apply")
    private val Tuple2Symbol = requiredClass("scala.Tuple2")
    private val NothingSymbol = defn.NothingClass
    private val NullSymbol = defn.NullClass
    private val ByteStringModuleSymbol = requiredModule("scalus.builtin.ByteString")
    private val ByteStringSymbolHex = ByteStringModuleSymbol.requiredMethod("hex")
    private val ByteStringStringInterpolatorsMethodSymbol =
        ByteStringModuleSymbol.requiredMethod("StringInterpolators")
    private val typer = new SIRTypesHelper(this)
    private val pmCompiler = new PatternMatchingCompiler(this)

    extension (t: Type)
        def isPair: Boolean = t.typeConstructor.classSymbol == PairSymbol
        def isList: Boolean = t.typeConstructor.classSymbol == ScalusBuiltinListClassSymbol
        def isMethodType: Boolean = t.isInstanceOf[MethodType]

    extension (self: Symbol)
        def caseFields: List[Symbol] =
            if !self.isClass then Nil
            else
                self.asClass.paramAccessors.collect {
                    case sym if sym.is(dotty.tools.dotc.core.Flags.CaseAccessor) => sym.asTerm
                }

    extension (t: Tree) def isList: Boolean = t.tpe.isList

    extension (t: Tree) def isPair: Boolean = t.tpe.isPair

    extension (t: Tree) def isLiteral: Boolean = compileConstant.isDefinedAt(t)
    extension (t: Tree) def isData: Boolean = t.tpe <:< DataClassSymbol.typeRef

    case class LocalBinding(name: String, symbol: Symbol, recursivity: Recursivity, body: SIR):
        def fullName(using Context): FullName = FullName(symbol)

    private val globalDefs: mutable.LinkedHashMap[FullName, CompileDef] =
        mutable.LinkedHashMap.empty
    private val globalDataDecls: mutable.LinkedHashMap[FullName, DataDecl] =
        mutable.LinkedHashMap.empty
    private val moduleDefsCache: mutable.Map[String, mutable.LinkedHashMap[FullName, SIR]] =
        mutable.LinkedHashMap.empty.withDefaultValue(mutable.LinkedHashMap.empty)

    private val CompileAnnot = requiredClassRef("scalus.Compile").symbol.asClass
    private val IgnoreAnnot = requiredClassRef("scalus.Ignore").symbol.asClass

    private lazy val classLoader = makeClassLoader

    private def builtinFun(s: Symbol): Option[SIR.Builtin] = {
        DefaultFunSIRBuiltins.get(s)
    }

    private def makeClassLoader(using Context): ClassLoader = {
        import scala.language.unsafeNulls

        val entries = ClassPath.expandPath(ctx.settings.classpath.value, expandStar = true)
        val urls = entries.map(cp => java.nio.file.Paths.get(cp).toUri.toURL).toArray
        val out = Option(
          ctx.settings.outputDir.value.toURL
        ) // to find classes in case of suspended compilation
        new java.net.URLClassLoader(urls ++ out.toList, getClass.getClassLoader)
    }

    def compileModule(tree: Tree): Unit = {
        def collectTypeDefs(tree: Tree): List[TypeDef] = {
            tree match
                case EmptyTree            => Nil
                case PackageDef(_, stats) => stats.flatMap(collectTypeDefs)
                case cd: TypeDef          =>
                    // println(s"typedef ${cd.name}: ${cd.rhs.showIndented(2)}")
                    if cd.symbol.hasAnnotation(CompileAnnot) then List(cd)
                    else Nil
                case vd: ValDef =>
                    // println(s"valdef $vd")
                    Nil // module instance
                case Import(_, _) => Nil
        }

        val allTypeDefs = collectTypeDefs(tree)
        // println(allTypeDefs.map(td => s"${td.name} ${td.isClassDef}"))

        allTypeDefs.foreach(compileTypeDef)
    }

    private def compileTypeDef(td: TypeDef): Unit = {
        val start = System.currentTimeMillis()
        val tpl = td.rhs.asInstanceOf[Template]
        val bindings = tpl.body.flatMap {
            case dd: DefDef
                if !dd.symbol.flags.is(Flags.Synthetic)
                // uncomment to ignore derived methods
                // && !dd.symbol.name.startsWith("derived")
                    && !dd.symbol.hasAnnotation(IgnoreAnnot) =>
                compileStmt(Env.empty, dd, isGlobalDef = true) match
                    case CompileMemberDefResult.Compiled(b) => Some(b)
                    case _                                  => None
            case vd: ValDef
                if !vd.symbol.flags.isOneOf(Flags.Synthetic | Flags.Case)
                // uncomment to ignore derived methods
                // && !vd.symbol.name.startsWith("derived")
                    && !vd.symbol.hasAnnotation(IgnoreAnnot) =>
                // println(s"valdef: ${vd.symbol.fullName}")
                compileStmt(Env.empty, vd, isGlobalDef = true) match
                    case CompileMemberDefResult.Compiled(b) => Some(b)
                    case _                                  => None
            case _ => None
        }
        val module = Module(SirVersion, bindings.map(b => Binding(b.fullName.name, b.body)))
        writeModule(module, td.symbol.fullName.toString)
        val time = System.currentTimeMillis() - start
        report.echo(
          s"compiled Scalus module ${td.name} definitions: ${bindings.map(_.name).mkString(", ")} in ${time}ms"
        )
    }

    private def writeModule(module: Module, className: String): Unit = {
        val suffix = ".sir"
        val outputDirectory = ctx.settings.outputDir.value
        val pathParts = className.split('.')
        val dir = pathParts.init.foldLeft(outputDirectory)(_.subdirectoryNamed(_))
        val filename = pathParts.last
        val output = dir.fileNamed(filename + suffix).bufferedOutput
        val fl = summon[Flat[Module]]
        val bitSize = fl.bitSize(module)
        val enc = EncoderState(bitSize / 8 + 1)
        fl.encode(module, enc)
        enc.filler()
        output.write(enc.buffer)
        output.close()
    }

    /** Creates [[AdtTypeInfo]] based on a [[Type]].
      *
      * We support these cases:
      *   1. case class Foo(a: Int, b: String) (case 1)
      *   1. case object Bar (case 2)
      *   1. enum Base { case A ...} (case 3)
      *   1. enum Base { case B(a, b) } (case 4)
      *   1. sealed abstract class Base; object Base { case object A extends Base } (case 5)
      *   1. sealed abstract class Base; object Base { case class B(a:Int, b: String) extends Base }
      *      (case 6)
      *   1. scala.Tuple2 (case 7)
      */
    def getAdtTypeInfo(constrTpe: Type): AdtTypeInfo = {
        val typeSymbol = constrTpe.widen.dealias.typeSymbol
        // println(s"getAdtInfoFromConstroctorType: ${typeSymbol.fullName.show}, $constrTpe")
        // look for a base `sealed abstract class`. If it exists, we are in case 5 or 6
        val optAdtBaseTypeSymbol = constrTpe.baseClasses.find(b =>
            // println(s"base class: ${b.show} ${b.flags.flagsString}")
            // TODO:  recheck.  Why ! trait ?
            b.flags.isAllOf(Flags.Sealed | Flags.Abstract) && !b.flags.is(Flags.Trait)
        )

        val typeArgs = constrTpe match
            case AppliedType(_, args) => args
            case _                    => Nil

        if constrTpe.typeConstructor =:= Tuple2Symbol.typeRef
        then AdtTypeInfo(typeSymbol, typeArgs, List(typeSymbol), None)
        else
            optAdtBaseTypeSymbol match
                case None => // case 1 or 2
                    AdtTypeInfo(typeSymbol, typeArgs, List(typeSymbol), None)
                case Some(baseClassSymbol) =>
                    val adtBaseType = constrTpe.baseType(baseClassSymbol)
                    val baseDataParams = adtBaseType match
                        case AppliedType(_, args) => args
                        case _                    => Nil
                    val parents = baseClassSymbol.baseClasses.filter(cf =>
                        cf.children.contains(baseClassSymbol)
                    )
                    val optParent =
                        if parents.isEmpty then None
                        else if parents.size == 1 then parents.headOption
                        else
                            val msg =
                                s"Multiple parents for ${baseClassSymbol.fullName.show}: ${parents.map(_.fullName.show).mkString(", ")}"
                            throw new RuntimeException(msg)
                    AdtTypeInfo(
                      baseClassSymbol,
                      baseDataParams,
                      baseClassSymbol.children,
                      optParent
                    )
    }

    /** Creates [[AdtConstructorCallInfo]] based on a constructor type.
      *
      * We support these cases:
      *   1. case class Foo(a: Int, b: String) (case 1)
      *   1. case object Bar (case 2)
      *   1. enum Base { case A ...} (case 3)
      *   1. enum Base { case B(a, b) } (case 4)
      *   1. sealed abstract class Base; object Base { case object A extends Base } (case 5)
      *   1. sealed abstract class Base; object Base { case class B(a:Int, b: String) extends Base }
      *      (case 6)
      *   1. scala.Tuple2 (case 7)
      */
    private def getAdtConstructorCallInfo(constrTpe: Type): AdtConstructorCallInfo = {
        val typeInfo = getAdtTypeInfo(constrTpe)
        if constrTpe.isSingleton then // case 3, 5
            AdtConstructorCallInfo(constrTpe.termSymbol, typeInfo)
        else // case 1, 2, 4, 6, 7
            val typeSymbol = constrTpe.widen.dealias.typeSymbol
            AdtConstructorCallInfo(typeSymbol, typeInfo)
    }

    def primaryConstructorParams(typeSymbol: Symbol): List[Symbol] = {
        val fields = typeSymbol.primaryConstructor.paramSymss.flatten.filter(s => s.isTerm)
        // debugInfo(s"caseFields: ${typeSymbol.fullName} $fields")
        fields
    }

    def primaryConstructorTypeParams(typeSymbol: Symbol): List[Symbol] = {
        val fields = typeSymbol.primaryConstructor.paramSymss.flatten.filter(s => s.isType)
        // debugInfo(s"caseFields: ${typeSymbol.fullName} $fields")
        fields
    }

<<<<<<< HEAD
    private def findAndReadModuleOfSymbol(moduleName: String): Option[Module] = {
        val filename = moduleName.replace('.', '/') + ".sir"
        // println(s"findAndReadModuleOfSymbol: ${filename}")
        // read the file from the classpath
        val resource = classLoader.getResourceAsStream(filename)
        if resource != null then
            val buffer = resource.readAllBytes()
            val dec = DecoderState(buffer)
            val module =
                try flat.decode[Module](dec)
                catch
                    case scala.util.control.NonFatal(ex) =>
                        println(s"Can;t load module ${filename}")
                        throw ex
            resource.close()
            Some(module)
        else None
    }

=======
>>>>>>> ad926300
    private def getCachedDataDecl(dataInfo: AdtTypeInfo, env: Env, srcPos: SrcPos): DataDecl = {
        val dataFullName = FullName(dataInfo.dataTypeSymbol)
        // debugInfo(s"compileNewConstructor2: dataTypeSymbol $dataTypeSymbol, dataName $dataName, constrName $constrName, children ${constructors}")
        globalDataDecls.getOrElseUpdate(dataFullName, makeDataDecl(dataInfo, env, srcPos))
    }

    private def makeDataDecl(dataInfo: AdtTypeInfo, env: Env, srcPos: SrcPos) = {
        val dataFullName = FullName(dataInfo.dataTypeSymbol)
        // sort by name to get a stable order
        val sortedConstructors = dataInfo.constructorsSymbols.sortBy(_.name.show)
        val dataTypeParams = dataInfo.dataTypeParams.map { tp =>
            SIRType.TypeVar(tp.typeSymbol.name.show)
        }
        val constrDecls = sortedConstructors.map { sym =>
            makeConstrDecl(env, srcPos, sym)
        }
        scalus.sir.DataDecl(dataFullName.name, constrDecls, dataTypeParams)
    }

    def makeConstrDecl(env: Env, srcPos: SrcPos, constrSymbol: Symbol): ConstrDecl = {
        val typeParams =
            constrSymbol.typeParams.map(tp => SIRType.TypeVar(tp.name.show, Some(tp.hashCode)))
        val envTypeVars1 = constrSymbol.typeParams.foldLeft(env.typeVars) { case (acc, tp) =>
            acc + (tp -> SIRType.TypeVar(tp.name.show, Some(tp.hashCode)))
        }
        val envTypeVars2 = primaryConstructorTypeParams(constrSymbol).foldLeft(envTypeVars1) {
            case (acc, tp) =>
                acc + (tp -> SIRType.TypeVar(tp.name.show, Some(tp.hashCode)))
        }
        val nEnv = env.copy(typeVars = envTypeVars2)
        val params = primaryConstructorParams(constrSymbol).map { p =>
            val pType =
                try sirTypeInEnv(p.info, srcPos, nEnv)
                catch
                    case NonFatal(e) =>
                        println(s"Error in sirTypeInEnv: ${p.info.show} ${p.info.widen.show}")
                        println(
                          s"PrimaryConstructorParams: ${primaryConstructorParams(constrSymbol)}"
                        )
                        println(
                          s"PrimaryConstructorTypeParams: ${primaryConstructorTypeParams(constrSymbol)}"
                        )
                        throw e
            TypeBinding(p.name.show, pType)
        }
        val optBaseClass = constrSymbol.info.baseClasses.find { b =>
            b.flags.is(Flags.Sealed) && b.children.contains(constrSymbol)
        }
        val baseTypeArgs = optBaseClass
            .flatMap { bs =>
                constrSymbol.info.baseType(bs) match
                    case AppliedType(_, args) =>
                        Some(args.map(a => sirTypeInEnv(a, srcPos, nEnv)))
                    case _ => None
            }
            .getOrElse(Nil)
        // TODO: add substoitution for parent type params
        // scalus.sir.ConstrDecl(sym.name.show, SIRVarStorage.DEFAULT, params, typeParams, baseTypeArgs)
        scalus.sir.ConstrDecl(
          constrSymbol.fullName.show,
          SIRVarStorage.DEFAULT,
          params,
          typeParams,
          baseTypeArgs
        )
    }

    private def compileNewConstructor(
        env: Env,
        nakedType: Type,
        fullType: Type,
        targs: immutable.List[Tree],
        args: immutable.List[Tree],
        srcPos: SrcPos
    ): SIR = {
        val constructorCallInfo = getAdtConstructorCallInfo(nakedType)
        val argsE = args.map(compileExpr(env, _))
        val dataDecl = getCachedDataDecl(constructorCallInfo.dataInfo, env, srcPos)
        // constructor body as: constr arg1 arg2 ...
        SIR.Constr(
          constructorCallInfo.fullName,
          dataDecl,
          argsE,
          sirTypeInEnv(fullType, srcPos, env)
        )
    }

    // Parameterless case class constructor of an enum
    private def isConstructorVal(symbol: Symbol, @unused tpe: Type): Boolean =
        /* println(
        s"isConstructorVal: ${symbol.flags.isAllOf(Flags.EnumCase)} $symbol: ${tpe.show} <: ${tpe.widen.show}, ${symbol.flagsString}"
      )  */
        symbol.flags.isAllOf(Flags.EnumCase)

    def error[A](error: CompilationError, defaultValue: A): A = {
        report.error(error.message, error.srcPos)
        if true then {
            throw new RuntimeException(error.message)
            // Thread.dumpStack()
        }
        defaultValue
    }

    private def compileIdentOrQualifiedSelect(env: Env, e: Tree): SIR = {
        val name = e.symbol.name.show
        val fullName = FullName(e.symbol)
        val isInLocalEnv = env.vars.contains(name)
        val isInGlobalEnv = globalDefs.contains(fullName)
        // println( s"compileIdentOrQualifiedSelect1: ${e.symbol} $name $fullName, term: ${e.show}, loc/glob: $isInLocalEnv/$isInGlobalEnv, env: ${env}" )
        (isInLocalEnv, isInGlobalEnv) match
            // global def, self reference, use the name
            case (true, true) =>
                val localType = env.vars(name)
                globalDefs(fullName) match
                    case CompileDef.Compiled(TopLevelBinding(_, _, body)) =>
                        val globalType = body.tp
                        if globalType != localType then
                            error(
                              TypeMismatch(
                                e.symbol.fullName.toString,
                                localType,
                                globalType,
                                e.srcPos
                              ),
                              SIR.Var(e.symbol.fullName.toString, localType)
                            )
                    case _ =>
                SIR.Var(e.symbol.fullName.toString, localType)
            // local def, use the name
            case (true, false) =>
                SIR.Var(e.symbol.name.show, env.vars(name))
            // global def, use full name
            case (false, true) =>
                SIR.Var(e.symbol.fullName.toString, sirTypeInEnv(e.tpe.widen, e.srcPos, env))
            case (false, false) =>
                // println( s"external var: module ${e.symbol.owner.fullName.toString()}, ${e.symbol.fullName.toString()}" )
                val valType = sirTypeInEnv(e.tpe.widen.dealias, e.srcPos, env)
                try
                    SIR.ExternalVar(
                      e.symbol.owner.fullName.toString,
                      e.symbol.fullName.toString,
                      valType
                    )
                catch
                    case NonFatal(ex) =>
                        println(s"Error in compileIdentOrQualifiedSelect: ${ex.getMessage}")
                        println(s"ExternalVar: ${e.symbol.fullName}")
                        println(s"tree: ${e.show}")
                        throw ex
    }

    enum CompileMemberDefResult {
        case Compiled(b: LocalBinding)
        case Builtin(name: String, tp: SIRType)
        case Ignored(tp: SIRType)
        case NotSupported
    }

    private def compileValDef(env: Env, vd: ValDef): CompileMemberDefResult = {
        val name = vd.name
        // vars are not supported
        if vd.symbol.flags.is(Flags.Mutable) then
            error(VarNotSupported(vd, vd.srcPos), None)
            CompileMemberDefResult.NotSupported
        /*
            lazy vals are not supported
            but we use givens for To/FromData instances
            which are compiled as final lazy vals
            Those are supported. They have the Given flag.
            Thus, we need to ignore them here.
         */
        else if vd.symbol.flags.isAllOf(Flags.Lazy, butNot = Flags.Given) then
            error(LazyValNotSupported(vd, vd.srcPos), None)
            CompileMemberDefResult.NotSupported
        // ignore @Ignore annotated statements
        else if vd.symbol.hasAnnotation(IgnoreAnnot) then
            CompileMemberDefResult.Ignored(sirTypeInEnv(vd.tpe, vd.srcPos, env))
        // ignore PlatformSpecific statements
        // NOTE: check ps.tpe is not Nothing, as Nothing is a subtype of everything
        else if vd.tpe <:< PlatformSpecificClassSymbol.typeRef &&
            !(vd.tpe =:= NothingSymbol.typeRef || vd.tpe =:= NullSymbol.typeRef)
        then CompileMemberDefResult.Builtin(name.show, SIRType.FreeUnificator)
        else
            // TODO store comments in the SIR
            // vd.rawComment
            val bodyExpr = compileExpr(env, vd.rhs)
            CompileMemberDefResult.Compiled(
              LocalBinding(name.show, vd.symbol, Recursivity.NonRec, bodyExpr)
            )
    }

    private def compileDefDef(
        env: Env,
        dd: DefDef,
        isGlobalDef: Boolean
    ): CompileMemberDefResult = {
        // ignore inline defs and @Ignore annotated statements
        if dd.symbol.flags.is(Flags.Inline) || dd.symbol.hasAnnotation(IgnoreAnnot) then
            CompileMemberDefResult.Ignored(sirTypeInEnv(dd.tpe, dd.srcPos, env))
            // ignore PlatformSpecific statements
            // NOTE: check ps.tpe is not Nothing, as Nothing is a subtype of everything
        else
            // TODO store comments in the SIR
            // dd.rawComment
            val params = dd.paramss.flatten.collect({ case vd: ValDef => vd })
            val typeParams = dd.paramss.flatten.collect({ case td: TypeDef => td })
            val typeParamsMap = typeParams.foldLeft(Map.empty[Symbol, SIRType]) { case (acc, td) =>
                acc + (td.symbol -> SIRType.TypeVar(td.symbol.name.show, Some(td.symbol.hashCode)))
            }
            val paramNameTypes =
                if params.isEmpty then List(("_" -> SIRType.Unit)) /* Param for () argument */
                else
                    params.map { case v: ValDef =>
                        val tEnv =
                            SIRTypeEnv(v.srcPos, env.typeVars ++ typeParamsMap)
                        val vType =
                            try sirTypeInEnv(v.tpe, tEnv)
                            catch
                                case NonFatal(e) =>
                                    println(
                                      s"Error in sirTypeInEnv: ${v.tpe.show} ${v.tpe.widen.show}"
                                    )
                                    println(s"Params: ${params}")
                                    println(s"TypeParams: ${typeParams}")
                                    throw e
                        (v.symbol.name.show, vType)
                    }
            val body = dd.rhs
            val selfName = if isGlobalDef then FullName(dd.symbol).name else dd.symbol.name.show
            val selfType = sirTypeInEnv(dd.tpe, SIRTypeEnv(dd.srcPos, env.typeVars))
            val nTypeVars = env.typeVars ++ typeParamsMap
            val nVars = env.vars ++ paramNameTypes + (selfName -> selfType)
            val bE = compileExpr(env.copy(vars = nVars, typeVars = nTypeVars), body)
            val bodyExpr: scalus.sir.SIR =
                paramNameTypes.foldRight(bE) { (nameType, acc) =>
                    SIR.LamAbs(SIR.Var(nameType._1, nameType._2), acc)
                }
            CompileMemberDefResult.Compiled(
              LocalBinding(dd.name.show, dd.symbol, Recursivity.Rec, bodyExpr)
            )
    }

    private def compileStmt(
        env: Env,
        stmt: Tree,
        isGlobalDef: Boolean = false
    ): CompileMemberDefResult = {
        // report.echo(s"compileStmt  ${stmt.show} in ${env}")
        stmt match
            case vd: ValDef => compileValDef(env, vd)
            case dd: DefDef =>
                compileDefDef(env, dd, isGlobalDef)
            case x =>
                CompileMemberDefResult.Compiled(
                  LocalBinding(
                    s"__${stmt.source.file.name.takeWhile(_.isLetterOrDigit)}_line_${stmt.srcPos.line}",
                    NoSymbol,
                    Recursivity.NonRec,
                    compileExpr(env, x)
                  )
                )
    }

    private def compileBlock(env: Env, stmts: immutable.List[Tree], expr: Tree): SIR = {
        if env.debug then println(s"compileBlock: ${stmts.map(_.show).mkString("\n")}")
        val exprs = ListBuffer.empty[LocalBinding]
        val exprEnv = stmts.foldLeft(env) {
            case (env, _: Import)  => env // ignore local imports
            case (env, _: TypeDef) => env // ignore local type definitions
            case (env, stmt) =>
                compileStmt(env, stmt) match
                    case CompileMemberDefResult.Compiled(bind) =>
                        exprs += bind
                        env + (bind.name -> bind.body.tp)
                    case _ => env

        }
        val exprExpr = compileExpr(exprEnv, expr)
        if env.debug then
            println(s"compileBlock: expr=${expr.show}")
            println(s"compileBlock: exprExprs.tp=${exprExpr.tp.show}")
        val retval = exprs.foldRight(exprExpr) { (bind, expr) =>
            SIR.Let(bind.recursivity, List(Binding(bind.name, bind.body)), expr)
        }
        if env.debug then
            println(
              s"compileBlock: retval.tp=${retval.tp.show}, ${retval.tp} isSumCaseClass=${retval.tp
                      .isInstanceOf[SIRType.SumCaseClass]}"
            )
        retval
    }

    /* Sometimes the compiler leaves Inlined nodes,
     * which we need to skip to get to the actual expression
     * otherwise,say, constants are not compiled correctly
     */
    object SkipInline {
        def unapply(expr: Tree): Some[Tree] =
            expr match
                case Inlined(EmptyTree, Nil, t) => unapply(t)
                case _                          => Some(expr)
    }

    private val compileConstant: PartialFunction[Tree, scalus.uplc.Constant] = {
        case l @ Literal(c: Constant) =>
            c.tag match
                case Constants.BooleanTag => scalus.uplc.Constant.Bool(c.booleanValue)
                case Constants.StringTag  => scalus.uplc.Constant.String(c.stringValue)
                case Constants.UnitTag    => scalus.uplc.Constant.Unit
                case _ => error(LiteralTypeNotSupported(c, l.srcPos), scalus.uplc.Constant.Unit)
        case t @ Apply(bigintApply, List(SkipInline(literal)))
            if bigintApply.symbol == BigIntSymbol.requiredMethod(
              "apply",
              List(defn.StringClass.typeRef)
            ) =>
            literal match
                case Literal(c) if c.tag == Constants.StringTag =>
                    scalus.uplc.Constant.Integer(BigInt(c.stringValue))
                case _ =>
                    error(
                      GenericError(
                        s"""BigInt(${literal.show}) is not a constant expression.
                             |Try using String literals, like BigInt("123")
                             |""".stripMargin,
                        t.srcPos
                      ),
                      scalus.uplc.Constant.Unit
                    )
        case t @ Apply(bigintApply, List(SkipInline(literal)))
            if bigintApply.symbol == BigIntSymbol.requiredMethod(
              "apply",
              List(defn.IntType)
            ) =>
            literal match
                case Literal(c) if c.tag == Constants.IntTag =>
                    scalus.uplc.Constant.Integer(BigInt(c.intValue))
                case _ =>
                    error(
                      GenericError(
                        s"""BigInt(${literal.show}) is not a constant expression.
                               |Try using Int literals, like BigInt(123)
                               |""".stripMargin,
                        t.srcPos
                      ),
                      scalus.uplc.Constant.Unit
                    )

        case Apply(i, List(SkipInline(literal)))
            if i.symbol == BigIntSymbol.requiredMethod("int2bigInt") =>
            literal match
                case Literal(c) if c.tag == Constants.IntTag =>
                    scalus.uplc.Constant.Integer(BigInt(c.intValue))
                case _ =>
                    error(
                      GenericError(
                        s"""You are trying to implicitly convert an Int expression `${literal.show}` to a BigInt constant.
                               |This is not supported.
                               |Try using Int literals, like BigInt(123) or change the type of the expression `${literal.show}` to BigInt
                               |""".stripMargin,
                        i.srcPos
                      ),
                      scalus.uplc.Constant.Unit
                    )

        case expr if expr.symbol == ByteStringModuleSymbol.requiredMethod("empty") =>
            scalus.uplc.Constant.ByteString(scalus.builtin.ByteString.empty)
        case Apply(expr, List(SkipInline(literal)))
            if expr.symbol == ByteStringModuleSymbol.requiredMethod("fromHex") =>
            literal match
                case Literal(c) if c.tag == Constants.StringTag =>
                    scalus.uplc.Constant.ByteString(
                      scalus.builtin.ByteString.fromHex(c.stringValue)
                    )
                case _ =>
                    error(
                      GenericError(
                        s"""ByteString.fromHex only accepts String literals, like ByteString.fromHex("deadbeef")
                             |But you provided `${literal.show}`, which is not a String literal.
                             |""".stripMargin,
                        expr.srcPos
                      ),
                      scalus.uplc.Constant.Unit
                    )
        case Apply(expr, List(SkipInline(literal)))
            if expr.symbol == ByteStringModuleSymbol.requiredMethod("fromString") =>
            literal match
                case Literal(c) if c.tag == Constants.StringTag =>
                    scalus.uplc.Constant.ByteString(
                      scalus.builtin.ByteString.fromString(c.stringValue)
                    )
                case _ =>
                    error(
                      GenericError(
                        s"""ByteString.fromString only accepts String literals, like ByteString.fromString("deadbeef")
                               |But you provided `${literal.show}`, which is not a String literal.
                               |""".stripMargin,
                        expr.srcPos
                      ),
                      scalus.uplc.Constant.Unit
                    )
        // hex"deadbeef" as ByteString using Scala 3 StringContext extension
        case expr @ Apply(
              Apply(
                byteStringHex,
                List(Apply(stringContextApply, List(SeqLiteral(List(Literal(c)), _))))
              ),
              List(SeqLiteral(List(), _))
            )
            if byteStringHex.symbol == ByteStringSymbolHex
                && stringContextApply.symbol == StringContextApplySymbol =>
            try scalus.uplc.Constant.ByteString(scalus.builtin.ByteString.fromHex(c.stringValue))
            catch
                case NonFatal(e) =>
                    error(
                      GenericError(
                        s"""Hex string `${c.stringValue}` is not a valid hex string.
                           |Make sure it contains only hexadecimal characters (0-9, a-f, A-F)
                           |Error: ${e.getMessage}
                           |""".stripMargin,
                        expr.srcPos
                      ),
                      scalus.uplc.Constant.Unit
                    )
        // hex"deadbeef" as ByteString for Scala 2 implicit StringInterpolators
        case expr @ Apply(
              Select(
                Apply(
                  stringInterpolators,
                  List(
                    Apply(
                      Select(stringContext, nme.apply),
                      List(SeqLiteral(List(Literal(const)), _))
                    )
                  )
                ),
                hex
              ),
              List(SeqLiteral(Nil, _))
            )
            if ByteStringStringInterpolatorsMethodSymbol == stringInterpolators.symbol
                && stringContext.symbol == StringContextSymbol && hex == termName("hex") &&
                const.tag == Constants.StringTag =>
            try
                scalus.uplc.Constant.ByteString(
                  scalus.builtin.ByteString.fromHex(const.stringValue)
                )
            catch
                case NonFatal(e) =>
                    error(
                      GenericError(
                        s"""Hex string `${const.stringValue}` is not a valid hex string.
                               |Make sure it contains only hexadecimal characters (0-9, a-f, A-F)
                               |Error: ${e.getMessage}
                               |""".stripMargin,
                        expr.srcPos
                      ),
                      scalus.uplc.Constant.Unit
                    )

    }

    private def typeReprToDefaultUni(tpe: Type, list: Tree): DefaultUni =
        if tpe =:= BigIntClassSymbol.typeRef then DefaultUni.Integer
        else if tpe =:= defn.StringClass.typeRef then DefaultUni.String
        else if tpe =:= defn.BooleanClass.typeRef then DefaultUni.Bool
        else if tpe =:= defn.UnitClass.typeRef then DefaultUni.Unit
        else if tpe =:= DataClassSymbol.typeRef then DefaultUni.Data
        else if tpe =:= ByteStringClassSymbol.typeRef then DefaultUni.ByteString
        else if tpe.isPair then
            val List(t1, t2) = tpe.dealias.argInfos
            DefaultUni.Pair(typeReprToDefaultUni(t1, list), typeReprToDefaultUni(t2, list))
        else if tpe.isList then
            val t1 = tpe.dealias.argInfos.head
            DefaultUni.List(typeReprToDefaultUni(t1, list))
        else error(NotBuiltinTypeInBuiltinListConstruction(tpe, list), DefaultUni.Unit)

    private def compileBigIntOps(env: Env, lhs: Tree, op: Name, rhs: Tree, optree: Tree): SIR =
        op match
            case nme.PLUS =>
                SIR.Apply(
                  SIR.Apply(
                    SIRBuiltins.addInteger,
                    compileExpr(env, lhs),
                    SIRType.Integer ->: SIRType.Integer
                  ),
                  compileExpr(env, rhs),
                  SIRType.Integer
                )
            case nme.MINUS =>
                SIR.Apply(
                  SIR.Apply(
                    SIRBuiltins.subtractInteger,
                    compileExpr(env, lhs),
                    SIRType.Integer ->: SIRType.Integer
                  ),
                  compileExpr(env, rhs),
                  SIRType.Integer
                )
            case nme.MUL =>
                SIR.Apply(
                  SIR.Apply(
                    SIRBuiltins.multiplyInteger,
                    compileExpr(env, lhs),
                    SIRType.Integer ->: SIRType.Integer
                  ),
                  compileExpr(env, rhs),
                  SIRType.Integer
                )
            case nme.DIV =>
                SIR.Apply(
                  SIR.Apply(
                    SIRBuiltins.divideInteger,
                    compileExpr(env, lhs),
                    SIRType.Integer ->: SIRType.Integer
                  ),
                  compileExpr(env, rhs),
                  SIRType.Integer
                )
            case nme.MOD =>
                SIR.Apply(
                  SIR.Apply(
                    SIRBuiltins.remainderInteger,
                    compileExpr(env, lhs),
                    SIRType.Integer ->: SIRType.Integer
                  ),
                  compileExpr(env, rhs),
                  SIRType.Integer
                )
            case nme.LT =>
                SIR.Apply(
                  SIR.Apply(
                    SIRBuiltins.lessThanInteger,
                    compileExpr(env, lhs),
                    SIRType.Integer ->: SIRType.Boolean
                  ),
                  compileExpr(env, rhs),
                  SIRType.Boolean
                )
            case nme.LE =>
                SIR.Apply(
                  SIR.Apply(
                    SIRBuiltins.lessThanEqualsInteger,
                    compileExpr(env, lhs),
                    SIRType.Integer ->: SIRType.Boolean
                  ),
                  compileExpr(env, rhs),
                  SIRType.Boolean
                )
            case nme.GT =>
                SIR.Apply(
                  SIR.Apply(
                    SIRBuiltins.lessThanInteger,
                    compileExpr(env, rhs),
                    SIRType.Integer ->: SIRType.Boolean
                  ),
                  compileExpr(env, lhs),
                  SIRType.Boolean
                )
            case nme.GE =>
                SIR.Apply(
                  SIR.Apply(
                    SIRBuiltins.lessThanEqualsInteger,
                    compileExpr(env, rhs),
                    SIRType.Integer ->: SIRType.Boolean
                  ),
                  compileExpr(env, lhs),
                  SIRType.Boolean
                )
            case nme.EQ =>
                SIR.Apply(
                  SIR.Apply(
                    SIRBuiltins.equalsInteger,
                    compileExpr(env, lhs),
                    SIRType.Integer ->: SIRType.Boolean
                  ),
                  compileExpr(env, rhs),
                  SIRType.Boolean
                )
            case nme.NE =>
                SIR.Not(
                  SIR.Apply(
                    SIR.Apply(
                      SIRBuiltins.equalsInteger,
                      compileExpr(env, lhs),
                      SIRType.Integer ->: SIRType.Boolean
                    ),
                    compileExpr(env, rhs),
                    SIRType.Boolean
                  )
                )
            case _ =>
                error(
                  UnsupportedBigIntOp(op.show, optree.srcPos),
                  SIR.Error("Unsupported BigInt operation")
                )

    private def compileMatch(tree: Match, env: Env): SIR = {
        pmCompiler.compileMatch(tree, env)
    }

    private def compileBuiltinPairMethods(env: Env, fun: Name, pair: Tree, tree: Tree): SIR =
        fun.show match
            case "fst" =>
                val expr = compileExpr(env, pair)
                expr.tp match
                    case SIRType.Pair(t1, t2) =>
                        SIR.Apply(SIRBuiltins.fstPair, expr, t1)
                    case other =>
                        error(
                          TypeMismatch(
                            fun.toString,
                            SIRType.Pair(SIRType.TypeVar("A"), SIRType.TypeVar("B")),
                            other,
                            tree.srcPos
                          ),
                          SIR.Error("")
                        )
            case "snd" =>
                val expr = compileExpr(env, pair)
                expr.tp match
                    case SIRType.Pair(t1, t2) =>
                        SIR.Apply(SIRBuiltins.sndPair, expr, t2)
                    case other =>
                        error(
                          TypeMismatch(
                            fun.toString,
                            SIRType.Pair(SIRType.TypeVar("A"), SIRType.TypeVar("B")),
                            other,
                            tree.srcPos
                          ),
                          SIR.Error("")
                        )
            case _ => error(UnsupportedPairFunction(fun.toString, tree.srcPos), SIR.Error(""))

    private def compileBuiltinPairConstructor(
        env: Env,
        a: Tree,
        b: Tree,
        tpe1: Tree,
        tpe2: Tree,
        tree: Tree
    ): SIR =
        if env.debug then
            println(
              s"compileBuiltinPairConstructor: ${a.show}, ${b.show}, tpe1: $tpe1, tpe2: $tpe2"
            )
        // We can create a Pair by either 2 literals as (con pair...)
        // or 2 Data variables using MkPairData builtin
        if a.isLiteral && b.isLiteral then
            SIR.Const(
              scalus.uplc.Constant.Pair(compileConstant(a), compileConstant(b)),
              SIRType.Pair(sirTypeInEnv(a.tpe, a.srcPos, env), sirTypeInEnv(b.tpe, b.srcPos, env))
            )
        else if a.isData && b.isData then
            val exprA = compileExpr(env, a)
            val exprB = compileExpr(env, b)
            // val typeB = SIRType.TypeVar("B")
            SIR.Apply(
              SIR.Apply(
                SIRBuiltins.mkPairData,
                exprA,
                SIRType.Fun(exprB.tp, SIRType.Pair(exprA.tp, exprB.tp))
              ),
              exprB,
              SIRType.Pair(exprA.tp, exprB.tp)
            )
        else
            //  TODO: implement generic mkPair ?
            error(
              PairConstructionError(
                a,
                tpe1,
                a.isLiteral,
                a.isData,
                b,
                tpe2,
                b.isLiteral,
                b.isData,
                tree.srcPos
              ),
              SIR.Error("")
            )

    private def compileBuiltinListMethods(env: Env, lst: Tree, fun: Name, targs: List[Tree]): SIR =
        if env.debug then
            println(s"compileBuiltinListMethods: ${lst.show}, fun: $fun, targs: $targs")
        fun.show match
            case "head" =>
                val exprA = compileExpr(env, lst)
                exprA.tp match
                    case SIRType.List(t) =>
                        SIR.Apply(SIRBuiltins.headList, exprA, t)
                    case other =>
                        println(s"expected that exprA.tp ${exprA} is List, but got: ${other}")
                        throw new Exception("expected that exprA.tp is List")
                        error(
                          TypeMismatch(
                            fun.toString,
                            SIRType.List(SIRType.TypeVar("A")),
                            other,
                            lst.srcPos
                          ),
                          SIR.Error("")
                        )
            case "tail" =>
                val exprArg = compileExpr(env, lst)
                SIR.Apply(SIRBuiltins.tailList, exprArg, exprArg.tp)
            case "isEmpty" =>
                SIR.Apply(SIRBuiltins.nullList, compileExpr(env, lst), SIRType.Boolean)
            case _ =>
                error(UnsupportedListFunction(fun.toString, lst.srcPos), SIR.Error(""))

    private def compileBuiltinListConstructor(
        env: Env,
        ex: Tree,
        list: Tree,
        tpe: Tree,
        tree: Tree
    ): SIR =
        if env.debug then
            println(s"compileBuiltinListConstructor: ${ex.show}, list: $list, tpe: $tpe")
        val tpeE = typeReprToDefaultUni(tpe.tpe, list)
        val tpeTp = sirTypeInEnv(tpe.tpe, tree.srcPos, env)
        val listTp = SIRType.List(tpeTp)
        if env.debug then
            println(
              s"compileBuiltinListConstructor: tpeE: $tpeE, tpeTp: $tpeTp, listTp: $listTp, listTp.show=${listTp.show}"
            )
        ex match
            case SeqLiteral(args, _) =>
                val allLiterals = args.forall(arg => compileConstant.isDefinedAt(arg))
                if allLiterals then
                    val lits = args.map(compileConstant)
                    SIR.Const(scalus.uplc.Constant.List(tpeE, lits), listTp)
                else
                    val nil: SIR = SIR.Const(scalus.uplc.Constant.List(tpeE, Nil), SIRType.List.Nil)
                    val retval = args.foldRight(nil) { (arg, acc) =>
                        SIR.Apply(
                          SIR.Apply(
                            SIRBuiltins.mkCons,
                            compileExpr(env, arg),
                            SIRType.Fun(listTp, listTp)
                          ),
                          acc,
                          listTp
                        )
                    }
                    if env.debug then
                        println(s"compileBuiltinListConstructor: retval: $retval")
                        println(s"compileBuiltinListConstructor: retval.tp: ${retval.tp.show}")
                    retval
            case _ =>
                error(UnsupportedListApplyInvocation(tree, tpe, tree.srcPos), SIR.Error(""))

    private def compileApply(
        env0: Env,
        f: Tree,
        targs: List[Tree],
        args: List[Tree],
        applyTpe: Type,
        applyTree: Apply
    ): SIR = {
        if env0.debug then
            println(
              s"compileApply: ${f.show}, targs: $targs, args: $args, applyTpe: $applyTpe, applyTree: $applyTree"
            )
        val env = fillTypeParamInTypeApply(f.symbol, targs, env0)
        val fE = compileExpr(env, f)
        val applySirType = sirTypeInEnv(applyTpe, applyTree.srcPos, env)
        val argsE = args.map(compileExpr(env, _))
        if argsE.isEmpty then
            SIR.Apply(fE, SIR.Const(scalus.uplc.Constant.Unit, SIRType.Unit), applySirType)
        else
            // (f : (arg1 -> args2 -> ... -> res))
            // Apply(f, arg1) arg2 -> ... -> res)
            //  ....
            // Apply(...Apply(... f, arg1), arg2),,, ) res)
            val partTpes = argsE.foldRight(applySirType)((a, acc) => SIRType.Fun(a.tp, acc))
            val (applyExpr, applyTpe) = argsE.foldLeft((fE, partTpes)) { (acc, arg) =>
                val (fun, tp) = acc
                val nTp = tp match
                    case SIRType.Fun(t1, t2) => t2
                    case _ =>
                        error(
                          TypeMismatch(
                            "Function type",
                            SIRType.Fun(SIRType.TypeVar("A"), SIRType.TypeVar("B")),
                            tp,
                            f.srcPos
                          ),
                          SIRType.Unit
                        )
                (SIR.Apply(fun, arg, nTp), nTp)
            }
            applyExpr
    }

    private def compileThrowException(ex: Tree): SIR =
        val msg = ex match
            case Apply(Select(New(tpt), nme.CONSTRUCTOR), immutable.List(Literal(msg), _*))
                if tpt.tpe <:< defn.ExceptionClass.typeRef =>
                msg.stringValue
            case term => "error"
        SIR.Error(msg)

    private def compileEquality(env: Env, lhs: Tree, op: Name, rhs: Tree, srcPos: SrcPos): SIR = {
        lazy val lhsExpr = compileExpr(env, lhs)
        lazy val rhsExpr = compileExpr(env, rhs)
        val lhsTpe = lhs.tpe.widen.dealias
        if lhsTpe =:= BigIntClassSymbol.typeRef then
            // common mistake: comparing BigInt with Int literal, e.g. BigInt(1) == 1
            rhs match
                case Literal(l) =>
                    report.error(
                      s"""You are trying to compare a BigInt and non-BigInt literal:
                           |  ${lhs.show} ${op.show} ${rhs.show}.
                           |
                           |Convert the literal to BigInt before comparing:
                           |  ${lhs.show} ${op} BigInt(${l.show})
                           |""".stripMargin,
                      rhs.srcPos
                    )
                    SIR.Error("Equality is only allowed between the same types")
                case _ =>
                    val eq =
                        SIR.Apply(
                          SIR.Apply(
                            SIRBuiltins.equalsInteger,
                            lhsExpr,
                            SIRType.Integer ->: SIRType.Boolean
                          ),
                          rhsExpr,
                          SIRType.Boolean
                        )
                    if op == nme.EQ then eq else SIR.Not(eq)
        else if lhsTpe =:= defn.BooleanType then
            if op == nme.EQ then
                SIR.IfThenElse(
                  lhsExpr,
                  rhsExpr,
                  SIR.IfThenElse(
                    rhsExpr,
                    SIR.Const(scalus.uplc.Constant.Bool(false), SIRType.Boolean),
                    SIR.Const(scalus.uplc.Constant.Bool(true), SIRType.Boolean),
                    SIRType.Boolean
                  ),
                  SIRType.Boolean
                )
            else
                SIR.IfThenElse(
                  lhsExpr,
                  SIR.IfThenElse(
                    rhsExpr,
                    SIR.Const(scalus.uplc.Constant.Bool(false), SIRType.Boolean),
                    SIR.Const(scalus.uplc.Constant.Bool(true), SIRType.Boolean),
                    SIRType.Boolean
                  ),
                  rhsExpr,
                  SIRType.Boolean
                )
        else if lhsTpe =:= ByteStringClassSymbol.typeRef then
            val eq =
                SIR.Apply(
                  SIR.Apply(
                    SIRBuiltins.equalsByteString,
                    lhsExpr,
                    SIRType.ByteString ->: SIRType.Boolean
                  ),
                  rhsExpr,
                  SIRType.Boolean
                )
            if op == nme.EQ then eq else SIR.Not(eq)
        else if lhsTpe =:= defn.StringClass.typeRef then
            val eq =
                SIR.Apply(
                  SIR.Apply(
                    SIRBuiltins.equalsString,
                    lhsExpr,
                    SIRType.String ->: SIRType.Boolean
                  ),
                  rhsExpr,
                  SIRType.Boolean
                )
            if op == nme.EQ then eq else SIR.Not(eq)
        else if lhsTpe <:< DataClassSymbol.typeRef && !(lhsTpe =:= NothingSymbol.typeRef || lhsTpe =:= NullSymbol.typeRef)
        then
            val eq =
                SIR.Apply(
                  SIR.Apply(
                    SIRBuiltins.equalsData,
                    lhsExpr,
                    SIRType.Fun(SIRType.Data, SIRType.Boolean)
                  ),
                  rhsExpr,
                  SIRType.Boolean
                )
            if op == nme.EQ then eq else SIR.Not(eq)
        else
            report.error(
              s"""Equality check operations (`==`, `!=`) are only allowed between these primitive types:
                 | BigInt, Boolean, ByteString, String, Data
                 |
                 |You are trying to compare these types:
                 |  ${lhs.tpe.widen.show} ${op} ${rhs.tpe.widen.show}
                 |  ---------- dealiaing to ------------
                 |  ${lhs.tpe.widen.dealias.show} ${op} ${rhs.tpe.widen.dealias.show}
                 |
                 |Make sure you compare values of the same supported type.
                 |
                 |If you want to compare data types try using `===` operator from Prelude.
                 |
                 |Or convert the data to a supported type before comparing,
                 |e.g. toData(x) == toData(y)
                 |
                 |""".stripMargin,
              srcPos
            )
            SIR.Error("Equality is only allowed between the same types")
    }

    def compileExpr[T](env: Env, tree: Tree)(using Context): SIR = {
        if env.debug then println(s"compileExpr: ${tree.showIndented(2)}, env: $env")
        if compileConstant.isDefinedAt(tree) then
            val const = compileConstant(tree)
            SIR.Const(const, sirTypeInEnv(tree.tpe, tree.srcPos, env))
        else compileExpr2(env.copy(level = env.level + 1), tree)
    }

    private def compileExpr2(env: Env, tree: Tree)(using Context): SIR = {
        tree match
            case If(cond, t, f) =>
                if env.debug then println(s"compileExpr2: If ${cond.show}, ${t.show}, ${f.show}")
                val nEnv = env.copy(level = env.level + 1)
                val ct = compileExpr(nEnv, t)
                val cf = compileExpr(nEnv, f)
                val sirTp = sirTypeInEnv(tree.tpe, tree.srcPos, env)
                SIR.IfThenElse(compileExpr(nEnv, cond), ct, cf, sirTp)
            case m: Match => compileMatch(m, env)
            // throw new Exception("error msg")
            // Supports any exception type that uses first argument as message
            case Apply(Ident(nme.throw_), immutable.List(ex)) => compileThrowException(ex)
            /* Handle PlatformSpecific builtins
           Builtins.sha2_256(using PlatformSpecific)(msg: ByteString): ByteString
           So we just ignore this PlatformSpecific argument and compile the rest
             */
            case Apply(builtin, immutable.List(ps))
                // NOTE: check ps.tpe is not Nothing, as Nothing is a subtype of everything
                if ps.tpe <:< PlatformSpecificClassSymbol.typeRef &&
                    !(ps.tpe =:= NothingSymbol.typeRef || ps.tpe =:= NullSymbol.typeRef) =>
                compileExpr(env, builtin)
            // Boolean
            case Select(lhs, op) if lhs.tpe.widen =:= defn.BooleanType && op == nme.UNARY_! =>
                val lhsExpr = compileExpr(env, lhs)
                SIR.Not(lhsExpr)
            case Apply(Select(lhs, op), List(rhs))
                if lhs.tpe.widen =:= defn.BooleanType && op == nme.ZAND =>
                val lhsExpr = compileExpr(env, lhs)
                val rhsExpr = compileExpr(env, rhs)
                SIR.And(lhsExpr, rhsExpr)
            case Apply(Select(lhs, op), List(rhs))
                if lhs.tpe.widen =:= defn.BooleanType && op == nme.ZOR =>
                val lhsExpr = compileExpr(env, lhs)
                val rhsExpr = compileExpr(env, rhs)
                SIR.Or(lhsExpr, rhsExpr)
            // Equality and inequality: ==, !=
            case Apply(Select(lhs, op), List(rhs)) if op == nme.EQ || op == nme.NE =>
                compileEquality(env, lhs, op, rhs, tree.srcPos)
            // BUILTINS
            case bi: Select if builtinFun(bi.symbol).isDefined =>
                if env.debug then println(s"compileExpr: builtinFun: ${bi.symbol}")
                builtinFun(bi.symbol).get
            case bi: Ident if builtinFun(bi.symbol).isDefined =>
                builtinFun(bi.symbol).get
            // BigInt stuff
            case Apply(optree @ Select(lhs, op), List(rhs))
                if lhs.tpe.widen =:= BigIntClassSymbol.typeRef =>
                compileBigIntOps(env, lhs, op, rhs, optree)
            case Select(expr, op)
                if expr.tpe.widen =:= BigIntClassSymbol.typeRef && op == nme.UNARY_- =>
                SIR.Apply(
                  SIR.Apply(
                    SIRBuiltins.subtractInteger,
                    SIR.Const(scalus.uplc.Constant.Integer(BigInt(0)), SIRType.Integer),
                    SIRType.Integer ->: SIRType.Integer
                  ),
                  compileExpr(env, expr),
                  SIRType.Integer
                )
            // List BUILTINS
            case TypeApply(Select(lst, fun), targs) if lst.isList =>
                compileBuiltinListMethods(env, lst, fun, targs)
            case Select(lst, fun) if lst.isList => compileBuiltinListMethods(env, lst, fun, Nil)
            case tree @ TypeApply(Select(list, name), immutable.List(tpe))
                if name == termName("empty") && list.tpe =:= requiredModule(
                  "scalus.builtin.List"
                ).typeRef =>
                val tpeE = typeReprToDefaultUni(tpe.tpe, tree)
                SIR.Const(
                  scalus.uplc.Constant.List(tpeE, Nil),
                  SIRType.List(sirTypeInEnv(tpe.tpe, tree.srcPos, env))
                )
            case Apply(
                  TypeApply(Select(list, name), immutable.List(tpe)),
                  immutable.List(arg)
                ) if name == termName("::") && list.isList =>
                val argE = compileExpr(env, arg)
                val exprType = sirTypeInEnv(tree.tpe, tree.srcPos, env)
                SIR.Apply(
                  SIR.Apply(SIRBuiltins.mkCons, argE, SIRType.Fun(exprType, exprType)),
                  compileExpr(env, list),
                  exprType
                )
            case tree @ Apply(
                  TypeApply(Select(list, nme.apply), immutable.List(ltpe)),
                  immutable.List(ex)
                ) if list.tpe =:= requiredModule("scalus.builtin.List").typeRef =>
                compileBuiltinListConstructor(env, ex, list, ltpe, tree)
            // Pair BUILTINS
            // PAIR
            case Select(pair, fun) if pair.isPair =>
                compileBuiltinPairMethods(env, fun, pair, tree)
            case Apply(
                  TypeApply(Select(pair, nme.apply), immutable.List(tpe1, tpe2)),
                  immutable.List(a, b)
                ) if pair.tpe =:= requiredModule("scalus.builtin.Pair").typeRef =>
                compileBuiltinPairConstructor(env, a, b, tpe1, tpe2, tree)
            // new Constr(args)
            case Apply(TypeApply(con @ Select(f, nme.CONSTRUCTOR), targs), args) =>
                compileNewConstructor(env, f.tpe, tree.tpe.widen, targs, args, tree)
            case Apply(con @ Select(f, nme.CONSTRUCTOR), args) =>
                compileNewConstructor(env, f.tpe, tree.tpe.widen, Nil, args, tree)
            // (a, b) as scala.Tuple2.apply(a, b)
            // we need to special-case it because we use scala-library 2.13.x
            // which does not include TASTy so we can't access the method body
            case Apply(TypeApply(app @ Select(f, nme.apply), targs), args)
                if app.symbol.fullName.show == "scala.Tuple2$.apply" =>
                compileNewConstructor(env, tree.tpe, tree.tpe.widen, targs, args, tree)
            case Apply(app @ Select(f, nme.apply), args)
                if app.symbol.fullName.show == "scala.Tuple2$.apply" =>
                compileNewConstructor(env, tree.tpe, tree.tpe, Nil, args, tree)
            /* case class Test(a: Int)
             * val t = Test(42)
             * is translated to
             * val t = Test.apply(42), where Test.apply is a synthetic method of a companion object
             * We need to compile it as a primary constructor
             */
            case Apply(TypeApply(apply, targs), args)
                if apply.symbol.flags
                    .is(Flags.Synthetic) && apply.symbol.owner.flags.is(Flags.ModuleClass) =>
                val classSymbol: Symbol = apply.symbol.owner.linkedClass
                compileNewConstructor(env, classSymbol.typeRef, tree.tpe.widen, targs, args, tree)

            case Apply(apply @ Select(f, nme.apply), args)
                if apply.symbol.flags
                    .is(Flags.Synthetic) && apply.symbol.owner.flags.is(Flags.ModuleClass) =>
                // get a class symbol from a companion object
                val classSymbol: Symbol = apply.symbol.owner.linkedClass
                compileNewConstructor(env, classSymbol.typeRef, tree.tpe.widen, Nil, args, tree)
            // f.apply[A, B](arg) => Apply(f, arg)
            /* When we have something like this:
             * (f: [A] => List[A] => A, a: A) => f[Data](a)
             * f.tpe will be a MethodType
             */
            case a @ Apply(applied @ TypeApply(fun @ Select(f, nme.apply), targs), args)
                if defn.isFunctionType(f.tpe.widen) || applied.tpe.isMethodType =>
                compileApply(env, f, targs, args, tree.tpe, a)
            // f.apply(arg) => Apply(f, arg)
            case a @ Apply(Select(f, nme.apply), args) if defn.isFunctionType(f.tpe.widen) =>
                compileApply(env, f, Nil, args, tree.tpe, a)
            case Ident(a) =>
                if isConstructorVal(tree.symbol, tree.tpe) then
                    compileNewConstructor(env, tree.tpe, tree.tpe, Nil, Nil, tree)
                else compileIdentOrQualifiedSelect(env, tree)
            // case class User(name: String, age: Int)
            // val user = User("John", 42) => \u - u "John" 42
            // user.name => \u name age -> name
            case sel @ Select(obj, ident) =>
                /* report.echo(
            s"select: Select: ${sel.show}: ${obj.tpe.widen.show} . ${ident}, isList: ${obj.isList}",
            sel.srcPos
          ) */
                val ts = obj.tpe.widen.dealias.typeSymbol
                lazy val fieldIdx = ts.caseFields.indexOf(sel.symbol)
                if ts.isClass && fieldIdx >= 0 then
                    val lhs = compileExpr(env, obj)
                    val selType = sirTypeInEnv(sel.tpe.widen.dealias, sel, env)
                    SIR.Select(lhs, ident.show, selType)
                // else if obj.symbol.isPackageDef then
                // compileExpr(env, obj)
                else if isConstructorVal(tree.symbol, tree.tpe) then
                    compileNewConstructor(env, tree.tpe, tree.tpe, Nil, Nil, tree.srcPos)
                else compileIdentOrQualifiedSelect(env, tree)
            // ignore asInstanceOf
            case TypeApply(Select(e, nme.asInstanceOf_), _) =>
                compileExpr(env, e)
            // Ignore type application
            case TypeApply(f, targs) =>
                val nEnv = fillTypeParamInTypeApply(f.symbol, targs, env)
                compileExpr(nEnv, f)
            // Generic Apply
            case a @ Apply(pf @ TypeApply(f, targs), args) =>
                compileApply(env, f, targs, args, tree.tpe, a)
            case app @ Apply(f, args) =>
                compileApply(env, f, Nil, args, tree.tpe, app)
            // (x: T) => body
            case Block(
                  immutable.List(dd @ DefDef(nme.ANON_FUN, _, _, _)),
                  Closure(_, Ident(nme.ANON_FUN), _)
                ) =>
                compileStmt(env, dd) match
                    case CompileMemberDefResult.Compiled(b) => b.body
                    case CompileMemberDefResult.Ignored(tp) =>
                        error(
                          GenericError("Ignoring closure", tree.srcPos),
                          SIR.Error("Ignored closure")
                        )
                    case CompileMemberDefResult.Builtin(name, tp) =>
                        error(
                          GenericError("Builtin library can be part of user code", tree.srcPos),
                          SIR.Error("Builtin definition")
                        )
                    case _ =>
                        // assume,  that if we have here unsupported, error is already reported.
                        SIR.Error("Closure with not supported form")
            case Block(stmt, expr) => compileBlock(env, stmt, expr)
            case Typed(expr, _)    => compileExpr(env, expr)
            case Inlined(_, bindings, expr) =>
                val r = compileBlock(env, bindings, expr)
                // val t = r.asTerm.show
                // report.info(s"Inlined: ${bindings}, ${expr.show}\n${t}", Position(SourceFile.current, globalPosition, 0))
                r
            case Return(expr, _) =>
                error(ReturnNotSupported(expr, tree.srcPos), SIR.Error("Return not supported"))
            case Assign(lhs, rhs) =>
                error(
                  ExpressionNotSupported("Variable assignment", tree.srcPos),
                  SIR.Error("Unsupported assign expression")
                )
            case Try(_, _, _) =>
                error(
                  ExpressionNotSupported("'try-catch-finally'", tree.srcPos),
                  SIR.Error("Unsupported try expression")
                )
            case WhileDo(cond, body) =>
                error(
                  ExpressionNotSupported("'while' expression", tree.srcPos),
                  SIR.Error("Unsupported while expression")
                )
            case x =>
                error(
                  ExpressionNotSupported(x.show, tree.srcPos),
                  SIR.Error("Unsupported expression")
                )
    }

    private def fillTypeParamInTypeApply(sym: Symbol, targs: List[Tree], env: Env): Env = {
        val tparams = sym.typeParams
        val targsSirTypes = targs.map(t =>
            val wt = t.tpe.widen
            sirTypeInEnv(wt, t.srcPos, env)
        )
        val nTypeVars = tparams
            .zip(targsSirTypes)
            .map { case (tp, v) =>
                tp -> v
            }
            .toMap
        env.copy(typeVars = env.typeVars ++ nTypeVars)
    }

    def compileToSIR(tree: Tree, debug: Boolean): SIR = {
        compileExpr(Env.empty.copy(debug = debug), tree)
    }

    // def sirType(tp: Type, srcPos: SrcPos): SIRType = {
    //        sirTypeInEnv(tp, SIRTypesHelper.SIRTypeEnv(srcPos, Map.empty))
    // }

    def sirTypeInEnv(tp: Type, srcPos: SrcPos, env: Env): SIRType = {
        sirTypeInEnv(tp, SIRTypeEnv(srcPos, env.typeVars))
    }

<<<<<<< HEAD
    protected def sirTypeInEnv(tp: Type, env: SIRTypeEnv): SIRType = {
        typer.sirTypeInEnv(tp, env)
=======
    protected def sirTypeInEnv(tp: Type, env: SIRTypesHelper.SIRTypeEnv): SIRType = {
        try
            val retval = SIRTypesHelper.sirTypeInEnv(tp, env)

            // FIXME: why this is here?
            retval match
                case _: SIRType.SumCaseClass =>
                    tp match
                        case AppliedType(tpe, List(arg))
                            if tpe.widen.typeSymbol.name.asSimpleName.show == "List" =>
                        // println(s"SIRTypeInEnv:List, tp=${tp.show}, fullname=${tp.typeSymbol.fullName}, retval=${retval.show}")
                        case _ =>
//                            println(
//                              s"SIRTypeInEnv, tp=${tp.show}, fullname=${tp.typeSymbol.fullName}, retval=${retval.show}"
//                            )
                case _ =>
            retval
        catch
            case e: SIRTypesHelper.TypingException =>
                println(s"Error while typing: ${tp.show}: ${e.msg},")
                println(s"env.vars=${env.vars}")
                if true then {
                    throw e
                }
                val retval = error(
                  GenericError(e.msg, e.pos),
                  SIRType.TypeNothing
                )
                retval
>>>>>>> ad926300
    }

}

object SIRCompiler {

    case class Env(
        vars: Map[String, SIRType],
        typeVars: Map[Symbol, SIRType],
        debug: Boolean = false,
        level: Int = 0,
        resolvedClasses: Map[Symbol, SIRType] = Map.empty
    ) {

        def ++(bindings: Iterable[(String, SIRType)]): Env = copy(vars = vars ++ bindings)

        def +(ntpe: (String, SIRType)): Env = copy(vars = vars + ntpe)

        def withDebug: Env = copy(debug = true)

        def withoutDebug: Env = copy(debug = false)

    }

    object Env {

        def empty: Env = Env(Map.empty, Map.empty)

    }

}

class SIRLinker(using ctx: Context) {
    private lazy val classLoader = makeClassLoader
    private val globalDefs: mutable.LinkedHashMap[FullName, CompileDef] =
        mutable.LinkedHashMap.empty
    private val globalDataDecls: mutable.LinkedHashMap[FullName, DataDecl] =
        mutable.LinkedHashMap.empty
    private val moduleDefsCache: mutable.Map[String, mutable.LinkedHashMap[FullName, SIR]] =
        mutable.LinkedHashMap.empty.withDefaultValue(mutable.LinkedHashMap.empty)

    private def makeClassLoader: ClassLoader = {
        import scala.language.unsafeNulls

        val entries = ClassPath.expandPath(ctx.settings.classpath.value, expandStar = true)
        val urls = entries.map(cp => java.nio.file.Paths.get(cp).toUri.toURL).toArray
        val out = Option(
          ctx.settings.outputDir.value.toURL
        ) // to find classes in case of suspended compilation
        new java.net.URLClassLoader(urls ++ out.toList, getClass.getClassLoader)
    }

    private def error[A](error: CompilationError, defaultValue: A): A = {
        report.error(error.message, error.srcPos)
        defaultValue
    }

    def link(result: SIR, srcPos: SrcPos): SIR = {
        traverseAndLink(result, srcPos)
        val full: SIR = globalDefs.values.foldRight(result) {
            case (CompileDef.Compiled(b), acc) =>
                SIR.Let(b.recursivity, List(Binding(b.fullName.name, b.body)), acc)
            case (d, acc) =>
                error(
                  GenericError(
                    s"""Unexpected globalDefs state: $d
                           |$globalDefs
                           |It's likely a Scalus bug. Please, report it via GitHub Issues or Discord
                           |""".stripMargin,
                    srcPos
                  ),
                  SIR.Error("")
                )
        }
        val dataDecls = globalDataDecls.foldRight((full: SIR)) { case ((_, decl), acc) =>
            SIR.Decl(decl, acc)
        }
        dataDecls
    }

    private def traverseAndLink(sir: SIR, srcPos: SrcPos): Unit = sir match
        case SIR.ExternalVar(moduleName, name, tp) if !globalDefs.contains(FullName(name)) =>
            linkDefinition(moduleName, FullName(name), srcPos)
        case SIR.Let(recursivity, bindings, body) =>
            bindings.foreach(b => traverseAndLink(b.value, srcPos))
            traverseAndLink(body, srcPos)
        case SIR.LamAbs(name, term) => traverseAndLink(term, srcPos)
        case SIR.Apply(f, arg, tp) =>
            traverseAndLink(f, srcPos)
            traverseAndLink(arg, srcPos)
        case SIR.And(lhs, rhs) =>
            traverseAndLink(lhs, srcPos)
            traverseAndLink(rhs, srcPos)
        case SIR.Or(lhs, rhs) =>
            traverseAndLink(lhs, srcPos)
            traverseAndLink(rhs, srcPos)
        case SIR.Not(term) => traverseAndLink(term, srcPos)
        case SIR.IfThenElse(cond, t, f, tp) =>
            traverseAndLink(cond, srcPos)
            traverseAndLink(t, srcPos)
            traverseAndLink(f, srcPos)
        case SIR.Decl(data, term) => traverseAndLink(term, srcPos)
        case SIR.Constr(name, data, args, tp) =>
            try
                globalDataDecls.put(FullName(data.name), data)
                args.foreach(a => traverseAndLink(a, srcPos))
            catch
                case NonFatal(e) =>
                    println(s"Error in traverseAndLink: ${e.getMessage}")
                    println(s"SIR= ${sir}")
                    throw e
        case SIR.Match(scrutinee, cases, rhsType) =>
            traverseAndLink(scrutinee, srcPos)
            cases.foreach(c => traverseAndLink(c.body, srcPos))
        case _ => ()

    private def findAndLinkDefinition(
        defs: collection.Map[FullName, SIR],
        fullName: FullName,
        srcPos: SrcPos
    ): Boolean = {
        val found = defs.get(fullName)
        for sir <- found do
            globalDefs.update(fullName, CompileDef.Compiling)
            traverseAndLink(sir, srcPos)
            globalDefs.remove(fullName)
            globalDefs.update(
              fullName,
              CompileDef.Compiled(TopLevelBinding(fullName, Recursivity.Rec, sir))
            )
        found.isDefined
    }

    private def linkDefinition(moduleName: String, fullName: FullName, srcPos: SrcPos): Unit = {
        // println(s"linkDefinition: ${fullName}")
        val found = moduleDefsCache.get(moduleName) match
            case Some(defs) =>
                findAndLinkDefinition(defs, fullName, srcPos)
            case None =>
                findAndReadModuleOfSymbol(moduleName) match
                    case Some(m @ Module(version, defs)) =>
                        // println(s"Loaded module ${moduleName}, defs: ${defs}")
                        val defsMap =
                            mutable.LinkedHashMap.from(defs.map(d => FullName(d.name) -> d.value))
                        moduleDefsCache.put(moduleName, defsMap)
                        findAndLinkDefinition(defsMap, fullName, srcPos)
                    case None =>
                        report.error(s"Module not found: ${moduleName}", srcPos)
                        false

        if !found then error(SymbolNotFound(fullName.name, srcPos), SIR.Error("Symbol not found"))
    }

    private def findAndReadModuleOfSymbol(moduleName: String): Option[Module] = {
        val filename = moduleName.replace('.', '/') + ".sir"
        // println(s"findAndReadModuleOfSymbol: ${filename}")
        // read the file from the classpath
        val resource = classLoader.getResourceAsStream(filename)
        if resource != null then
            val buffer = resource.readAllBytes()
            val dec = DecoderState(buffer)
            val module = flat.decode[Module](dec)
            resource.close()
            Some(module)
        else None
    }

}<|MERGE_RESOLUTION|>--- conflicted
+++ resolved
@@ -323,7 +323,6 @@
         fields
     }
 
-<<<<<<< HEAD
     private def findAndReadModuleOfSymbol(moduleName: String): Option[Module] = {
         val filename = moduleName.replace('.', '/') + ".sir"
         // println(s"findAndReadModuleOfSymbol: ${filename}")
@@ -343,8 +342,6 @@
         else None
     }
 
-=======
->>>>>>> ad926300
     private def getCachedDataDecl(dataInfo: AdtTypeInfo, env: Env, srcPos: SrcPos): DataDecl = {
         val dataFullName = FullName(dataInfo.dataTypeSymbol)
         // debugInfo(s"compileNewConstructor2: dataTypeSymbol $dataTypeSymbol, dataName $dataName, constrName $constrName, children ${constructors}")
@@ -1527,40 +1524,8 @@
         sirTypeInEnv(tp, SIRTypeEnv(srcPos, env.typeVars))
     }
 
-<<<<<<< HEAD
     protected def sirTypeInEnv(tp: Type, env: SIRTypeEnv): SIRType = {
         typer.sirTypeInEnv(tp, env)
-=======
-    protected def sirTypeInEnv(tp: Type, env: SIRTypesHelper.SIRTypeEnv): SIRType = {
-        try
-            val retval = SIRTypesHelper.sirTypeInEnv(tp, env)
-
-            // FIXME: why this is here?
-            retval match
-                case _: SIRType.SumCaseClass =>
-                    tp match
-                        case AppliedType(tpe, List(arg))
-                            if tpe.widen.typeSymbol.name.asSimpleName.show == "List" =>
-                        // println(s"SIRTypeInEnv:List, tp=${tp.show}, fullname=${tp.typeSymbol.fullName}, retval=${retval.show}")
-                        case _ =>
-//                            println(
-//                              s"SIRTypeInEnv, tp=${tp.show}, fullname=${tp.typeSymbol.fullName}, retval=${retval.show}"
-//                            )
-                case _ =>
-            retval
-        catch
-            case e: SIRTypesHelper.TypingException =>
-                println(s"Error while typing: ${tp.show}: ${e.msg},")
-                println(s"env.vars=${env.vars}")
-                if true then {
-                    throw e
-                }
-                val retval = error(
-                  GenericError(e.msg, e.pos),
-                  SIRType.TypeNothing
-                )
-                retval
->>>>>>> ad926300
     }
 
 }
