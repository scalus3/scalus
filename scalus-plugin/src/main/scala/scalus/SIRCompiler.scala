--- conflicted
+++ resolved
@@ -257,7 +257,6 @@
           mode = mode
         )
 
-<<<<<<< HEAD
         val bindingsAndSubmodules = tpl.body.flatMap { tree =>
             compileTreeInModule(baseEnv, td, tree)
         }
@@ -268,44 +267,6 @@
             element match
                 case lb: LocalBinding   => (lb +: bindings, submodules)
                 case ls: LocalSubmodule => (bindings, ls +: submodules)
-=======
-        val bindings = tpl.body.flatMap {
-            case dd: DefDef
-                if !dd.symbol.flags.is(Flags.Synthetic)
-                // uncomment to ignore derived methods
-                // && !dd.symbol.name.startsWith("derived")
-                    && !dd.symbol.hasAnnotation(IgnoreAnnot) =>
-                compileStmt(
-                  baseEnv,
-                  dd,
-                  isGlobalDef = true
-                ) match
-                    case CompileMemberDefResult.Compiled(b) => Some(b)
-                    case _                                  => None
-            case vd: ValDef
-                if !vd.symbol.flags.isOneOf(Flags.Synthetic | Flags.Case)
-                // uncomment to ignore derived methods
-                // && !vd.symbol.name.startsWith("derived")
-                    && !vd.symbol.hasAnnotation(IgnoreAnnot) =>
-                // println(s"valdef: ${vd.symbol.fullName}")
-                compileStmt(
-                  baseEnv,
-                  vd,
-                  isGlobalDef = true
-                ) match
-                    case CompileMemberDefResult.Compiled(b)       => Some(b)
-                    case CompileMemberDefResult.Builtin(name, tp) => None
-                    case CompileMemberDefResult.Ignored(_)        => None
-                    case CompileMemberDefResult.NotSupported =>
-                        error(
-                          GenericError(
-                            s"Not supported: ${vd.symbol.fullName.show}",
-                            vd.srcPos
-                          ),
-                          None
-                        )
-            case _ => None
->>>>>>> 68391202
         }
 
         val possibleOverrides = specializedParents.flatMap { p =>
@@ -363,7 +324,6 @@
                 else Binding(b.fullName.name, b.body)
             } ++ nonOverridedSupers.map(b => Binding(b.fullName.name, b.body))
 
-<<<<<<< HEAD
         val time = System.currentTimeMillis() - start
         if bindingsWithSpecialized.isEmpty then {
             if mode == ScalusCompilationMode.AllDefs then
@@ -416,18 +376,6 @@
             )
             writeModule(module, submodule.symbol.fullName.toString)
         subsubmodules.foreach(submodule => writeSubmodule(submodule, superBindings))
-=======
-        val module =
-            Module(
-              SIRCompiler.SIRVersion,
-              bindingsWithSpecialized
-            )
-        writeModule(module, td.symbol.fullName.toString)
-//        val time = System.currentTimeMillis() - start
-//        report.echo(
-//          s"compiled Scalus module ${td.name} definitions: ${bindingsWithSpecialized.map(_.name)} in ${time}ms"
-//        )
->>>>>>> 68391202
     }
 
     private def writeModule(module: Module, className: String): Unit = {
@@ -701,7 +649,6 @@
         val isInGlobalEnv = globalDefs.contains(fullName)
         // println( s"compileIdentOrQualifiedSelect1: ${e.symbol} $name $fullName, term: ${e.show}, loc/glob: $isInLocalEnv/$isInGlobalEnv, env: ${env}" )
         (isInLocalEnv, isInGlobalEnv) match
-            // global def, self reference, use the name
             case (true, true) =>
                 val localType = env.vars(name)
                 globalDefs(fullName) match
@@ -2108,8 +2055,7 @@
         typer.sirTypeInEnv(tp, env)
     }
 
-<<<<<<< HEAD
-    private def isVirtualCall(tree: Tree, qualifier: Tree, name: Name): Boolean = {
+    private def isVirtualCall(@unused tree: Tree, qualifier: Tree, name: Name): Boolean = {
         val qualifierSym = qualifier.symbol
         if qualifierSym == Symbols.NoSymbol then {
             // this can be a case when we apply inline lamnda or function,
@@ -2118,11 +2064,6 @@
         } else
             val declDenotation = qualifier.tpe.widen.decl(name)
             !declDenotation.exists
-=======
-    private def isVirtualCall(@unused tree: Tree, qualifierSym: Symbol, name: Name): Boolean = {
-        val declDenotation = qualifierSym.info.decl(name)
-        !declDenotation.exists
->>>>>>> 68391202
     }
 
     private def compileVirtualCall(env: Env, tree: Tree, qualifier: Tree, name: Name): SIR = {
