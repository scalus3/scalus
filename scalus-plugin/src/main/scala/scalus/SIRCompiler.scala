--- conflicted
+++ resolved
@@ -100,14 +100,9 @@
     private val PlatformSpecificClassSymbol = requiredClass("scalus.builtin.PlatformSpecific")
     private val StringContextSymbol = requiredModule("scala.StringContext")
     private val StringContextApplySymbol = StringContextSymbol.requiredMethod("apply")
-<<<<<<< HEAD
-    val Tuple2Symbol = requiredClass("scala.Tuple2")
-    private val NothingSymbol = requiredClass("scala.Nothing")
-=======
     private val Tuple2Symbol = requiredClass("scala.Tuple2")
     private val NothingSymbol = defn.NothingClass
     private val NullSymbol = defn.NullClass
->>>>>>> 4ae2d541
     private val ByteStringModuleSymbol = requiredModule("scalus.builtin.ByteString")
     private val ByteStringSymbolHex = ByteStringModuleSymbol.requiredMethod("hex")
     private val ByteStringStringInterpolatorsMethodSymbol =
@@ -1632,12 +1627,8 @@
         sirTypeInEnv(tp, SIRTypeEnv(srcPos, env.typeVars))
     }
 
-<<<<<<< HEAD
     protected def sirTypeInEnv(tp: Type, env: SIRTypeEnv): SIRType = {
         try typer.sirTypeInEnv(tp, env)
-=======
-    protected def sirTypeInEnv(tp: Type, env: SIRTypesHelper.SIRTypeEnv): SIRType = {
-        try
             val retval = SIRTypesHelper.sirTypeInEnv(tp, env)
             retval match
                 case _: SIRType.SumCaseClass =>
@@ -1651,7 +1642,6 @@
                             )
                 case _ =>
             retval
->>>>>>> 4ae2d541
         catch
             case e: TypingException =>
                 println(s"Error wjile typing: ${tp.show}: ${e.msg},")
