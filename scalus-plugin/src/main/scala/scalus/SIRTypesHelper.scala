package scalus

import dotty.tools.dotc.*
import dotty.tools.dotc.core.*
import dotty.tools.dotc.core.StdNames.*
import dotty.tools.dotc.core.Contexts.Context
import dotty.tools.dotc.core.Types.*
import dotty.tools.dotc.core.Symbols.*
import dotty.tools.dotc.util.SrcPos
import scalus.sir.*

case class SIRTypeEnv(
    pos: SrcPos,
    vars: Map[Symbol, SIRType],
    forwardRefs: Map[Symbol, SIRType.TypeProxy] = Map.empty,
    trace: Boolean = false
)

case class TypingException(tpe: Type, pos: SrcPos, msg: String, cause: Throwable = null)
    extends RuntimeException(msg, cause)

class SIRTypesHelper(private val compiler: SIRCompiler)(using Context) {

    def sirTypeInEnv(tp: Type, env0: SIRTypeEnv): SIRType = {
        val env =
            if tp =:= Symbols.requiredClass("scalus.ledger.api.v3.TxInfo").info then
                env0.copy(trace = true)
            else env0
        val retval =
            try sirTypeInEnvWithErr(tp.widen, env)
            catch
                case e: TypingException =>
                    println(s"typing exception during sirTypeInEnv(${tp.show}), tp tree: ${tp}")
                    throw e
        if true then
            if (!SIRType.checkAllProxiesFilled(retval)) then
                throw new TypingException(tp, env.pos, s"Unfilled proxies in ${retval.show}")
        retval
    }

    def sirTypeInEnvWithErr(tp: Type, env: SIRTypeEnv): SIRType =
        if env.trace then println(s"sirTypeInEnvWithErr ${tp.show},  env=${env}")
        val retval = tp match
            case tpc: TermRef =>
                if tpc.typeSymbol.isTypeParam then unsupportedType(tp, s"TermRef ${tpc.show}", env)
                else if !(tpc.widen =:= tpc) then sirTypeInEnvWithErr(tp.widen, env)
                else unsupportedType(tp, s"TermRef ${tpc.show}", env)
            case tpc: TypeRef =>
                val sym = tpc.typeSymbol
                if tpc =:= defn.NothingType then SIRType.TypeNothing
                else if tpc.isTypeAlias then sirTypeInEnvWithErr(tpc.dealias, env)
                else if tpc =:= defn.AnyType then SIRType.FreeUnificator
                else if sym.isClass then makeSIRNonFunClassType(tpc, Nil, env)
                else if sym.isTypeParam then
                    env.vars.get(sym) match
                        case Some(t) => t
                        case None =>
                            val name = sym.showFullName
                            unsupportedType(tp, s"Unfilled typeParam: ${tpc.show}", env)
                else if sym.isAliasType then
                    // looks like bug in a compiler
                    // println(s"stragen alias: ${tpc.show}, tpc.isTypeAlias=${tpc.isTypeAlias}, tp.isTypeAlias=${tp.isTypeAlias} sym.isAlias=${sym.isAliasType}, tpc.isSingleton=${tpc.isSingleton}")
                    // println(s"strange aliase: tree=${tpc}, symFullName=${sym.fullName}, dealias=${tpc.dealias.show}, deaslias.fullName=${tpc.dealias.typeSymbol.fullName}")
                    // throw new Exception("alias type")
                    sirTypeInEnvWithErr(tpc.dealias, env)
                else if tpc.isValueType then
                    val wtpc = tpc.widen
                    if wtpc != tpc then sirTypeInEnvWithErr(wtpc, env)
                    else makeSIRNonFunValueType(tpc, Nil, env)
                else unsupportedType(tpc, "TypeRef", env)
            case tpc: ConstantType =>
                // hmm, widen should have taken care of this
                sirTypeInEnvWithErr(tpc.widen, env)
            case tpc: SuperType =>
                ???
            case tpc: RefinedType =>
//                println(s"RefinedType ${tpc.show}")
                if tpc <:< defn.PolyFunctionType then {
                    // then this is a type of applyMethod
                    val applyTpe = tpc.member(nme.apply).info
                    sirTypeInEnvWithErr(applyTpe, env)
                } else {
                    sirTypeInEnvWithErr(tpc.parent, env)
                }
            case tp: AppliedType =>
                if (tp.tycon.isRef(defn.MatchCaseClass)) then
                    unsupportedType(tp, "MatchCaseClass", env)
                else if (defn.isFunctionType(tp)) then makeSIRFunType(tp, env)
                else
                    tp.tycon match
                        case tpc: TypeRef =>
                            if tpc.isTypeAlias || tpc.symbol.isAliasType then
                                sirTypeInEnvWithErr(tpc.dealias.appliedTo(tp.args), env)
                            else makeSIRNonFunClassType(tpc, tp.args.map(sirTypeInEnv(_, env)), env)
                        case tpc: TypeLambda =>
                            unsupportedType(tp, s"TypeLambda ${tpc.show}", env)
                        case tpc: TermRef =>
                            unsupportedType(tp, s"TermRef ${tpc.show}", env)
                        case other =>
                            unsupportedType(tp, s"AppliedType ${tp.show}", env)
            case tp: AnnotatedType =>
                sirTypeInEnvWithErr(tp.underlying, env)
            case tp: AndType =>
                findClassInAndType(tp) match
                    case Some(tpf) => makeSIRClassTypeNoTypeArgs(tpf, env)
                    case None =>
                        unsupportedType(tp, s"AndType", env)
            case orTp: OrType =>
                sirTypeInEnvWithErr(orTp.join, env)
            case tp: MatchType =>
                unsupportedType(tp, s"MatchType", env)
            case tp: ExprType =>
                sirTypeInEnvWithErr(tp.underlying, env)
            case tp: ParamRef =>
                val binder = tp.binder
                val paramName =
                    binder
                        .paramNames(tp.paramNum)
                        .show // TODO: better way to get the name as string
                SIRType.TypeVar(paramName, Some(tp.typeSymbol.hashCode))
            case tpc: ThisType =>
                sirTypeInEnv(tpc.underlying, env)
            case tpc: RecThis =>
                sirTypeInEnvWithErr(tpc.underlying, env)
            case tpc: RecType =>
                unsupportedType(tp, s"RecType", env)
            case tpm: MethodType =>
                makeSIRFunType(tpm, env)
            case tpp: PolyType =>
                val params = (tpp.paramNames zip tpp.paramRefs).map { (name, ref) =>
                    SIRType.TypeVar(name.show, Some(ref.typeSymbol.hashCode()))
                }
                SIRType.TypeLambda(params, sirTypeInEnvWithErr(tpp.resultType, env))
            case tpl: HKTypeLambda =>
                val params = (tpl.paramNames zip tpl.paramRefs).map { (name, ref) =>
                    SIRType.TypeVar(name.show, Some(ref.typeSymbol.hashCode()))
                }
                SIRType.TypeLambda(params, sirTypeInEnvWithErr(tpl.resType, env))
            case tpp: TypeBounds =>
                SIRType.FreeUnificator
            case NoPrefix =>
                unsupportedType(tp, "NoPrefix", env)
            // case tpf: FlexibleType =>
            //    sirTypeInEnv(tpf.underlying, env)
            case classInfo: ClassInfo =>
                makeSIRNonFunClassType(classInfo.appliedRef, Nil, env)
            case typeVar: TypeVar =>
                env.vars.get(typeVar.typeSymbol) match
                    case Some(t) => t
                    case None    =>
                        // this can be filled typeVar
                        typeVar.stripped match
                            case TypeParamRef(binder, idx) =>
                                val paramName = binder.paramNames(idx).show
                                // unsupportedType(tp, s"TypeVar ${typeVar.show}, name=${name}", env)
                                val symCode =
                                    if typeVar.typeSymbol == Symbols.NoSymbol then
                                        // (binder.typeSymbol.hashCode().toLong << 32) + idx
                                        binder.typeSymbol.hashCode() + idx
                                    else typeVar.typeSymbol.hashCode()
                                //  not sure, if typeVar,typeSymbol is exista and is unique.
                                // code as binding symbol ?
                                // TODO: make SymCode long to accept such encoding
                                SIRType.TypeVar(paramName, Some(symCode))
                            case other =>
                                // this is a filled typeVar, which can be substitutef
                                sirTypeInEnvWithErr(other, env)
            case other =>
                unsupportedType(tp, s"${tp.show}, tree=${tp}", env)
        retval

    def makeSIRClassTypeNoTypeArgs(tp: Type, env: SIRTypeEnv): SIRType = {
        // println(s"makeSIRClassTypeNoTypeArgs ${tp.show}")
        if (defn.isFunctionType(tp)) then makeFunTypeLambda(tp)
        else makeSIRNonFunClassType(tp, Nil, env)
    }

    def makeSIRNonFunClassType(tp: Type, types: List[SIRType], env: SIRTypeEnv): SIRType = {
        val sym = tp.typeSymbol
        // println(s"makeSIRNonFumClassType ${sym.showFullName} ${types.map(_.show)}, isFunctionType=${defn.isFunctionType(tp)}")
        val retval = (tryMakePrimitivePrimitive(sym, types) orElse
            tryMakeBuiltinType(sym, types, env) orElse
            tryMakeCaseClassOrCaseParent(sym, types, env) orElse
            tryMakeNonCaseModule(tp, sym, types, env)).getOrElse {
            val name = sym.showFullName
            val typeArgs = types.map(_.show)
            unsupportedType(
              tp,
              s"tree=${tp}, isClass=${sym.isClass} isAliasType=${sym.isAliasType}, info:${sym.info}",
              env
            )
        }
        // println("nakeSIRNonFunClassType return " + retval)
        retval
    }

    def makeSIRNonFunValueType(tpc: TypeRef, params: List[Type], env: SIRTypeEnv): SIRType = {
        val sym = tpc.typeSymbol
        if (sym == Symbols.requiredClass("scala.math.BigInt")) then SIRType.Integer
        else
        // this is a custom value type,  check hidden val
        if tpc.typeSymbol.isTerm && !tpc.typeSymbol.isType then
            // sone strange type, which should be a TermRef,  not TypeRef
            //  (error in dotty  ???)
            val termSym = tpc.typeSymbol.asTerm
            sirTypeInEnvWithErr(termSym.info, env)
        else
            val argss = sym.primaryConstructor.paramSymss.filter(_.exists(!_.isTypeParam)).flatten
            argss match
                case Nil =>
                    unsupportedType(tpc, "ValueType without fields", env)
                case head :: Nil =>
                    val headType = head.info
                    sirTypeInEnvWithErr(headType, env)
                case _ =>
                    unsupportedType(
                      tpc,
                      "ValueType with more that one argument to ptrimary constryctir",
                      env
                    )
    }

    def makeSIRFunType(tp: Type, env: SIRTypeEnv): SIRType = {
        tp match
            case mt: MethodType =>
                makeSIRMethodType(mt, env)
            case AppliedType(tycon, args) =>
                if (defn.isFunctionType(tp)) then
                    val retval = makeFunctionClassType(
                      tycon.typeSymbol,
                      args.map(sirTypeInEnvWithErr(_, env)),
                      env
                    )
                    retval
                else unsupportedType(tp, "AppliedType as function", env)
            case _ =>
                ???
    }

    def findClassInAndType(andType: AndType): Option[Type] = {
        ???
    }

    def tryMakePrimitivePrimitive(symbol: Symbol, tpArgs: List[SIRType]): Option[SIRType] = {
        if !tpArgs.isEmpty then None
        else if symbol == defn.BooleanType.typeSymbol || symbol == defn.BoxedBooleanClass then
            Some(SIRType.Boolean)
        else if (symbol == Symbols.requiredClass("scalus.builtin.ByteString")) then
            Some(SIRType.ByteString)
        else if (symbol == Symbols.requiredClass("scala.math.BigInt")) then Some(SIRType.Integer)
        else if symbol == defn.IntType.typeSymbol || symbol == defn.BoxedIntClass then
            Some(SIRType.Integer)
        else if symbol == defn.LongType.typeSymbol || symbol == defn.BoxedLongClass then
            Some(SIRType.Integer)
        else if symbol == defn.StringType.typeSymbol then Some(SIRType.String)
        else if symbol == defn.UnitClass then Some(SIRType.Unit)
        else None
    }

    def tryMakeBuiltinType(
        symbol: Symbol,
        tpArgs: List[SIRType],
        env: SIRTypeEnv
    ): Option[SIRType] = {
        if (symbol == Symbols.requiredClass("scalus.builtin.Data")) then Some(SIRType.Data)
        else if (symbol == Symbols.requiredClass("scalus.builtin.List")) then
            tpArgs match
                case List(elemType) => Some(SIRType.List(elemType))
                case _ =>
                    throw TypingException(
                      symbol.info,
                      env.pos,
                      s"List type should have one type argument, found ${tpArgs.length}"
                    )
        else if (symbol == Symbols.requiredClass("scalus.builtin.Pair")) then
            tpArgs match
                case List(a1, a2) => Some(SIRType.Pair(a1, a2))
                case _ =>
                    throw TypingException(
                      symbol.info,
                      env.pos,
                      s"Pair type should have two type arguments, found ${tpArgs.length}"
                    )
        else if (symbol == Symbols.requiredClass("scalus.builtin.BLS12_381_G1_Element")) then
            Some(SIRType.BLS12_381_G1_Element)
        else if (symbol == Symbols.requiredClass("scalus.builtin.BLS12_381_G2_Element")) then
            Some(SIRType.BLS12_381_G2_Element)
        else if (symbol == Symbols.requiredClass("scalus.builtin.BLS12_381_MlResult")) then
            Some(SIRType.BLS12_381_MlResult)
        else None
    }

    def makeFunctionClassType(
        symbol: Symbols.Symbol,
        list: List[SIRType],
        env: SIRTypeEnv
    ): SIRType = {
        val args = list.init
        val res = list.last
        makeUnaryFun(args, res)
    }

    def tryMakeCaseClassOrCaseParent(
        typeSymbol: Symbol,
        tpArgs: List[SIRType],
        env: SIRTypeEnv
    ): Option[SIRType] = {
        env.forwardRefs.get(typeSymbol).orElse {
            val proxy = new SIRType.TypeProxy(null)
            val retval = tryMakeCaseClassOrCaseParentTypeNoRec(
              typeSymbol,
              tpArgs,
              env.copy(forwardRefs = env.forwardRefs.updated(typeSymbol, proxy)),
              proxy
            )
            retval.foreach(t => proxy.ref = t)
            retval
        }
    }

    private def flatSealedTraitHierarchy(
        top: Type,
        childrens: List[SIRType],
        env: SIRTypeEnv
    ): List[ConstrDecl] = {
        childrens.flatMap {
            case SIRType.CaseClass(constrDecl, _)  => Some(constrDecl)
            case SIRType.SumCaseClass(dataDecl, _) => dataDecl.constructors
            case SIRType.TypeProxy(proxy) =>
                if proxy == null then {
                    Nil
                } else {
                    flatSealedTraitHierarchy(top, List(proxy), env)
                }
            case ch @ SIRType.TypeLambda(params, tp) =>
                val msg = s"TypeLambda in sealed trait hierarchy: ${tp.show}"
                throw TypingException(top, env.pos, msg)
            case other =>
                val msg = s"Invalid type in sealed trait hierarchy:  ${other.show}"
                throw TypingException(top, env.pos, msg)
        }
    }

    /** case classes and symbols.
      * @param typeSymbol
      * @param tpArgs
      * @param x$3
      * @return
      */
    def tryMakeCaseClassOrCaseParentTypeNoRec(
        typeSymbol: Symbol,
        tpArgs: List[SIRType],
        env: SIRTypeEnv,
        thisProxy: SIRType.TypeProxy
    ): Option[SIRType] = {
        if typeSymbol.showFullName.contains(".IntervalBoundType") then
            println(s"tryMakeCaseClassOrCaseParentTypeNoRec ${typeSymbol.showFullName} ${tpArgs
                    .map(_.show)}, isCase=${typeSymbol.flags.is(Flags.CaseClass)}, isEnum=${typeSymbol.flags
                    .is(Flags.Enum)}, flags=${typeSymbol.flagsString}")
        // println(s"typeSymbol.isType=${typeSymbol.isType}, typeSymbol.isClass=${typeSymbol.isClass}, typeSymbol.isTerm=${typeSymbol.isTerm}")
        if typeSymbol.flags.is(Flags.Case) || typeSymbol.flags.is(Flags.Enum) || typeSymbol.flags
                .isAllOf(Flags.Sealed | Flags.Abstract)
        then {
            // TODO: keep in env mapSymbol => SumCaseClass to prevent duplication
            val name = typeSymbol.fullName.show
            val childrenSymbols = typeSymbol.children
            // this is an enum/sum type
            if childrenSymbols.nonEmpty then {
                val childrenTypes = childrenSymbols.map(s =>
                    val typeParams = s.primaryConstructor.typeParams.map(s =>
                        SIRType.TypeVar(s.name.show, Some(s.hashCode))
                    )
                    val nVars = env.vars ++ s.primaryConstructor.typeParams.zip(typeParams)
                    val nEnv = env.copy(vars = nVars)
                    // val parentTpArgs = s.info.baseType(typeSymbol) match
                    //        case AppliedType(tycon, args) => args.map(sirTypeInEnv(_, nEnv))
                    //        case _ => Nil
                    if s.children.isEmpty then
                        // val constrDecl = ConstrDecl(s.name.show, SIRVarStorage.DEFAULT, Nil, typeParams, parentTpArgs)
                        val constrDecl =
                            ConstrDecl(s.name.show, SIRVarStorage.DEFAULT, Nil, typeParams)

<<<<<<< HEAD
                        SIRType.CaseClass(constrDecl, typeParams)
                    else
                        val proxy = new SIRType.TypeProxy(null)
                        val retval =
                            tryMakeCaseClassOrCaseParentTypeNoRec(s, typeParams, nEnv, proxy)
                        retval match
                            case Some(t) =>
                                proxy.ref = t
                                t
                            case None =>
                                val msg =
                                    s"Case parent type ${typeSymbol.showFullName} has children that are not case classes or case parent types: ${s.show}"
                                thisProxy.ref = SIRType.TypeError(msg, null)
                                throw TypingException(typeSymbol.info, env.pos, msg)
                )
                childrenSymbols.zip(childrenTypes).find { case (sym, chtp) =>
                    !chtp.isInstanceOf[SIRType.CaseClass] &&
                    !chtp.isInstanceOf[SIRType.SumCaseClass] &&
                    !chtp.isInstanceOf[SIRType.TypeLambda] &&
                    !chtp.isInstanceOf[SIRType.TypeProxy]
                } match
                    case Some((childSym, childStrangeType)) =>
                        childStrangeType match
                            case err @ SIRType.TypeError(msg, cause) =>
                                // return typeError. Note, that if we here then throwError already set to false.
                                Some(
                                  typeError(
                                    typeSymbol.info,
                                    msg,
                                    env,
                                    throwError = false,
                                    cause = cause
                                  )
                                )
                            case _ =>
                                val msg =
                                    s"Case parent type ${typeSymbol.showFullName} has children that are not case classes or case parent types: ${childSym.showFullName}: ${childStrangeType}"
                                thisProxy.ref = SIRType.TypeError(msg, null)
                                Some(typeError(typeSymbol.info, msg, env, throwError = true))
                    case None =>
                        val tparams = typeSymbol.info.typeParamSymbols.map(s =>
                            SIRType.TypeVar(s.name.show, Some(s.hashCode))
                        )
                        if tparams.length != tpArgs.length then {
                            // println(s"Children types: ${childrenTypes}")
                            // println(s"Children symbols: ${childrenSymbols.map(_.showFullName)}")
                            val msg =
                                s"Case parent type ${typeSymbol.showFullName} has ${tparams.length} type parameters, but ${tpArgs.length} were provided"
                            thisProxy.ref = SIRType.TypeError(msg, null)
                            Some(typeError(typeSymbol.info, msg, env, throwError = true))
                        } else {
                            val constrDecls =
                                flatSealedTraitHierarchy(typeSymbol.info, childrenTypes, env)
                            val sortedConstructors = constrDecls.sortBy(_.name)
                            val nType =
                                SIRType.SumCaseClass(
                                  DataDecl(name, sortedConstructors, tparams),
                                  tpArgs
                                )
                            if name.contains("IntervalBoundType") then
                                println(s"IntervalBoundType: ${nType}")
                            thisProxy.ref = nType
                            Some(nType)
                        }
            } else {
                // this is a case class
                val typeParamsSymbols =
                    typeSymbol.primaryConstructor.paramSymss.flatten.filter(_.isType)
                val typeParams =
                    typeParamsSymbols.map(s => SIRType.TypeVar(s.name.show, Some(s.hashCode)))
                val nVars = env.vars ++ typeParamsSymbols.zip(typeParams)
                val nEnv = env.copy(vars = nVars)
                val params = typeSymbol.primaryConstructor.paramSymss.flatten
                    .filter(_.isTerm)
                    .map(s =>
                        val t = sirTypeInEnv(s.info, nEnv)
                        TypeBinding(s.name.show, t)
                    )
                val constrDecl =
                    ConstrDecl(typeSymbol.name.show, SIRVarStorage.DEFAULT, params, typeParams)
                Some(SIRType.SumCaseClass(DataDecl(name, List(constrDecl), typeParams), tpArgs))
            }
        } else None
    }

    /** case classes and symbols.
      * @param typeSymbol
      * @param tpArgs
      * @param x$3
      * @return
      */
    def tryMakeCaseClassOrCaseParentTypeNoRec2(
        typeSymbol: Symbol,
        tpArgs: List[SIRType],
        env: SIRTypeEnv,
        thisProxy: SIRType.TypeProxy
    ): Option[SIRType] = {
        if typeSymbol.showFullName.contains(".IntervalBoundType") then
            println(s"tryMakeCaseClassOrCaseParentTypeNoRec ${typeSymbol.showFullName} ${tpArgs
                    .map(_.show)}, isCase=${typeSymbol.flags.is(Flags.CaseClass)}, isEnum=${typeSymbol.flags
                    .is(Flags.Enum)}, flags=${typeSymbol.flagsString}")
        // println(s"typeSymbol.isType=${typeSymbol.isType}, typeSymbol.isClass=${typeSymbol.isClass}, typeSymbol.isTerm=${typeSymbol.isTerm}")
        if typeSymbol.flags.is(Flags.Case) || typeSymbol.flags.is(Flags.Enum) || typeSymbol.flags
                .isAllOf(Flags.Sealed | Flags.Abstract)
        then {
            // this is a case class
            if typeSymbol.flags.is(Flags.Case, butNot = Flags.Enum) then
                println(s"Enum: ${typeSymbol.showFullName}")

=======
            val (typeParamSymbols, paramSymbols) = typeSymbol.primaryConstructor.paramSymss match
                case List(args) =>
                    if args.isEmpty then (Nil, Nil)
                    else if (args.exists(_.isTerm)) then (Nil, args)
                    else if (args.exists(_.isType)) then (args, Nil)
                    else {
                        val msg =
                            s"Case class ${typeSymbol.showFullName} has strange primary constructor: ${args}"
                        thisProxy.ref = SIRType.TypeNothing
                        throw TypingException(typeSymbol.info, env.pos, msg)
                    }
                case List(frs, snd) =>
                    if frs.exists(_.isType) && snd.exists(_.isTerm) then (frs, snd)
                    else if frs.exists(_.isTerm) && snd.exists(_.isType) then (snd, frs)
                    else if frs.exists(_.isType) && snd.exists(_.isType) then
                        val msg =
                            s"Case class ${typeSymbol.showFullName} has primary constructor with two type parametes list"
                        thisProxy.ref = SIRType.TypeNothing
                        throw TypingException(typeSymbol.info, env.pos, msg)
                    else if frs.exists(_.isTerm) && snd.exists(_.isTerm) then
                        val msg =
                            s"Not supported ${typeSymbol.showFullName} has primary constructor with multiole parametes list"
                        thisProxy.ref = SIRType.TypeNothing
                        throw TypingException(typeSymbol.info, env.pos, msg)
                    else if frs.exists(_.isType) && snd.isEmpty then (frs, Nil)
                    else if frs.isEmpty && snd.exists(_.isType) then (Nil, snd)
                    else if frs.exists(_.isTerm) && snd.isEmpty then (Nil, frs)
                    else if frs.isEmpty && snd.exists(_.isTerm) then (snd, Nil)
                    else {
                        val msg =
                            s"Case class ${typeSymbol.showFullName} has strange primary constructor: ${frs} ${snd}"
                        thisProxy.ref = SIRType.TypeNothing
                        throw TypingException(typeSymbol.info, env.pos, msg)
                    }
                case List(frs, snd, thr) =>
                    if frs.exists(_.isType) && snd.exists(_.isTerm) && thr.isEmpty then (frs, snd)
                    else
                        val msg =
                            s"Not supported ${typeSymbol.showFullName} has primary constructor with multiole parametes list"
                        thisProxy.ref = SIRType.TypeNothing
                        throw TypingException(typeSymbol.info, env.pos, msg)
                case _ =>
                    val msg =
                        s"Case class ${typeSymbol.showFullName} has primary constructor with multiply parameters list: ${typeSymbol.primaryConstructor.paramSymss}"
                    thisProxy.ref = SIRType.TypeNothing
                    throw TypingException(typeSymbol.info, env.pos, msg)

            val tparams = typeParamSymbols.map(s => SIRType.TypeVar(s.name.show, Some(s.hashCode)))
            val nVars = typeParamSymbols.zip(tparams).foldLeft(env.vars) {
                case (acc, (sym, tvar)) => acc.updated(sym, tvar)
            }
            val nEnv = env.copy(vars = nVars)
            // val params1 = typeSymbol.info.fields
            //    .map(f => TypeBinding(f.name.show, sirTypeInEnv(f.info, nEnv)))
            //    .toList
            val params = paramSymbols
                .map(s =>
                    val t = sirTypeInEnv(s.info, nEnv)
                    // println(s"param ${s.show} -> ${t.show}")
                    TypeBinding(s.name.show, t)
                )
                .toList
            // TODO:  get 'most top?'
            val optBaseSymbol = typeSymbol.info.baseClasses.find(bc => bc.children.nonEmpty)
            val constrDecl = optBaseSymbol match
                case Some(baseSymbol) =>
                    // val baseClassType = typeSymbol.info.baseType(baseSymbol)
                    // val parentTParams = baseClassType match
                    //    case AppliedType(tycon, args) => args.map(sirTypeInEnv(_, nEnv))
                    //    case _ => Nil
                    // ConstrDecl(name, SIRVarStorage.Data, params, tparams, parentTParams)
                    ConstrDecl(name, SIRVarStorage.DEFAULT, params, tparams)
                case None =>
                    // ConstrDecl(name, SIRVarStorage.Data, params, tparams, Nil)
                    ConstrDecl(name, SIRVarStorage.DEFAULT, params, tparams)
            val nType = SIRType.CaseClass(constrDecl, tpArgs)
            Some(nType)
        } else {
>>>>>>> 4ae2d541
            // TODO: keep in env mapSymbol => SumCaseClass to prevent duplication
            val name = typeSymbol.fullName.show
            val childrenSymbols = typeSymbol.children
            // this is an enum/sum type
            if childrenSymbols.nonEmpty then {
                val childrenTypes = childrenSymbols.map(s =>
                    val typeParams = s.primaryConstructor.typeParams.map(s =>
                        SIRType.TypeVar(s.name.show, Some(s.hashCode))
                    )
                    val nVars = env.vars ++ s.primaryConstructor.typeParams.zip(typeParams)
                    val nEnv = env.copy(vars = nVars)
                    // val parentTpArgs = s.info.baseType(typeSymbol) match
                    //        case AppliedType(tycon, args) => args.map(sirTypeInEnv(_, nEnv))
                    //        case _ => Nil
                    if s.children.isEmpty then
                        // val constrDecl = ConstrDecl(s.name.show, SIRVarStorage.DEFAULT, Nil, typeParams, parentTpArgs)
                        val constrDecl =
                            ConstrDecl(s.name.show, SIRVarStorage.DEFAULT, Nil, typeParams)

                        SIRType.CaseClass(constrDecl, typeParams)
                    else
                        val proxy = new SIRType.TypeProxy(null)
                        val retval =
                            tryMakeCaseClassOrCaseParentTypeNoRec(s, typeParams, nEnv, proxy)
                        retval match
                            case Some(t) =>
                                proxy.ref = t
                                t
                            case None =>
                                val msg =
                                    s"Case parent type ${typeSymbol.showFullName} has children that are not case classes or case parent types: ${s.show}"
                                thisProxy.ref = SIRType.TypeNothing
                                throw TypingException(typeSymbol.info, env.pos, msg)
                )
                childrenSymbols.zip(childrenTypes).find { case (sym, chtp) =>
                    !chtp.isInstanceOf[SIRType.CaseClass] &&
                    !chtp.isInstanceOf[SIRType.SumCaseClass] &&
                    !chtp.isInstanceOf[SIRType.TypeLambda] &&
                    !chtp.isInstanceOf[SIRType.TypeProxy]
                } match
                    case Some((childSym, childStrangeType)) =>
                        val msg =
                            s"Case parent type ${typeSymbol.showFullName} has children that are not case classes or case parent types: ${childSym.showFullName}: ${childStrangeType}"
                        thisProxy.ref = SIRType.TypeNothing
                        Some(typeError(typeSymbol.info, msg, env, throwError = true))
                    case None =>
                        val tparams = typeSymbol.info.typeParamSymbols.map(s =>
                            SIRType.TypeVar(s.name.show, Some(s.hashCode))
                        )
                        if tparams.length != tpArgs.length then {
                            // println(s"Children types: ${childrenTypes}")
                            // println(s"Children symbols: ${childrenSymbols.map(_.showFullName)}")
                            val msg =
                                s"Case parent type ${typeSymbol.showFullName} has ${tparams.length} type parameters, but ${tpArgs.length} were provided"
                            Some(typeError(typeSymbol.info, msg, env, throwError = true))
                        } else {
                            val constrDecls =
                                flatSealedTraitHierarchy(typeSymbol.info, childrenTypes, env)
                            val sortedConstructors = constrDecls.sortBy(_.name)
                            val nType =
                                SIRType.SumCaseClass(
                                  DataDecl(name, sortedConstructors, tparams),
                                  tpArgs
                                )
                            if name.contains("IntervalBoundType") then
                                println(s"IntervalBoundType: ${nType}")
                            thisProxy.ref = nType
                            Some(nType)
                        }
            } else {
                // this is a case class
                val typeParamsSymbols =
                    typeSymbol.primaryConstructor.paramSymss.flatten.filter(_.isType)
                val typeParams =
                    typeParamsSymbols.map(s => SIRType.TypeVar(s.name.show, Some(s.hashCode)))
                val nVars = env.vars ++ typeParamsSymbols.zip(typeParams)
                val nEnv = env.copy(vars = nVars)
                val params = typeSymbol.primaryConstructor.paramSymss.flatten
                    .filter(_.isTerm)
                    .map(s =>
                        val t = sirTypeInEnv(s.info, nEnv)
                        TypeBinding(s.name.show, t)
                    )
                val constrDecl =
                    ConstrDecl(typeSymbol.name.show, SIRVarStorage.DEFAULT, params, typeParams)
                Some(SIRType.SumCaseClass(DataDecl(name, List(constrDecl), typeParams), tpArgs))
            }
        } else None
    }

    def tryMakeNonCaseModule(
        tp: Type,
        typeSymbol: Symbol,
        tpArgs: List[SIRType],
        env: SIRTypeEnv
    ): Option[SIRType] = {
        if typeSymbol.flags.is(Flags.Module) || typeSymbol.flags.is(Flags.Package) then {
            val name = typeSymbol.fullName.show
            if tpArgs.nonEmpty then {
                val msg = s"Module type ${typeSymbol.showFullName} should not have type arguments"
                Some(typeError(tp, msg, env, throwError = true))
            } else {
                Some(SIRType.TypeNonCaseModule(name))
            }
        } else {
            None
        }
    }

    def makeUnaryFun(args: List[SIRType], res: SIRType): SIRType = {
        args match
            case Nil          => res
            case head :: Nil  => SIRType.Fun(head, res)
            case head :: tail => SIRType.Fun(head, makeUnaryFun(tail, res))
    }

    def makeSIRMethodType(mt: MethodType, env: SIRTypeEnv): SIRType = {
        val params = mt.paramNames.zip(mt.paramInfos).map { (_, tp) =>
            sirTypeInEnvWithErr(tp, env)
        }
        val res = sirTypeInEnvWithErr(mt.resultType, env)
        makeUnaryFun(params, res)
    }

    def makeFunTypeLambda(fn: Type): SIRType = ???

    def typeError(
        tpe: Type,
        msg: String,
        env: SIRTypeEnv,
        throwError: Boolean = true,
        cause: Throwable = null
<<<<<<< HEAD
    ): SIRType = {
        if throwError then throw TypingException(tpe, env.pos, msg)
        else SIRType.TypeError(msg, null)
=======
    )(using Context): SIRType = {
        throw TypingException(tpe, env.pos, msg)
>>>>>>> 4ae2d541
    }

    def unsupportedType(
        tpe: Type,
        msg: String,
        env: SIRTypeEnv,
        throwError: Boolean = true
    ): SIRType = {
        typeError(
          tpe,
          s"unsupported type: ${tpe.typeSymbol.showFullName} $msg at ${env.pos.sourcePos.show}",
          env,
          throwError
        )
    }

}<|MERGE_RESOLUTION|>--- conflicted
+++ resolved
@@ -358,9 +358,89 @@
                     .map(_.show)}, isCase=${typeSymbol.flags.is(Flags.CaseClass)}, isEnum=${typeSymbol.flags
                     .is(Flags.Enum)}, flags=${typeSymbol.flagsString}")
         // println(s"typeSymbol.isType=${typeSymbol.isType}, typeSymbol.isClass=${typeSymbol.isClass}, typeSymbol.isTerm=${typeSymbol.isTerm}")
-        if typeSymbol.flags.is(Flags.Case) || typeSymbol.flags.is(Flags.Enum) || typeSymbol.flags
-                .isAllOf(Flags.Sealed | Flags.Abstract)
-        then {
+        if typeSymbol.flags.is(Flags.Case) || typeSymbol.flags.is(Flags.Enum) then {
+            // case class, can do constrdecl
+            val name = typeSymbol.fullName.show
+            // if name==""
+
+            val (typeParamSymbols, paramSymbols) = typeSymbol.primaryConstructor.paramSymss match
+                case List(args) =>
+                    if args.isEmpty then (Nil, Nil)
+                    else if (args.exists(_.isTerm)) then (Nil, args)
+                    else if (args.exists(_.isType)) then (args, Nil)
+                    else {
+                        val msg =
+                            s"Case class ${typeSymbol.showFullName} has strange primary constructor: ${args}"
+                        thisProxy.ref = SIRType.TypeNothing
+                        throw TypingException(typeSymbol.info, env.pos, msg)
+                    }
+                case List(frs, snd) =>
+                    if frs.exists(_.isType) && snd.exists(_.isTerm) then (frs, snd)
+                    else if frs.exists(_.isTerm) && snd.exists(_.isType) then (snd, frs)
+                    else if frs.exists(_.isType) && snd.exists(_.isType) then
+                        val msg =
+                            s"Case class ${typeSymbol.showFullName} has primary constructor with two type parametes list"
+                        thisProxy.ref = SIRType.TypeNothing
+                        throw TypingException(typeSymbol.info, env.pos, msg)
+                    else if frs.exists(_.isTerm) && snd.exists(_.isTerm) then
+                        val msg =
+                            s"Not supported ${typeSymbol.showFullName} has primary constructor with multiole parametes list"
+                        thisProxy.ref = SIRType.TypeNothing
+                        throw TypingException(typeSymbol.info, env.pos, msg)
+                    else if frs.exists(_.isType) && snd.isEmpty then (frs, Nil)
+                    else if frs.isEmpty && snd.exists(_.isType) then (Nil, snd)
+                    else if frs.exists(_.isTerm) && snd.isEmpty then (Nil, frs)
+                    else if frs.isEmpty && snd.exists(_.isTerm) then (snd, Nil)
+                    else {
+                        val msg =
+                            s"Case class ${typeSymbol.showFullName} has strange primary constructor: ${frs} ${snd}"
+                        thisProxy.ref = SIRType.TypeNothing
+                        throw TypingException(typeSymbol.info, env.pos, msg)
+                    }
+                case List(frs, snd, thr) =>
+                    if frs.exists(_.isType) && snd.exists(_.isTerm) && thr.isEmpty then (frs, snd)
+                    else
+                        val msg =
+                            s"Not supported ${typeSymbol.showFullName} has primary constructor with multiole parametes list"
+                        thisProxy.ref = SIRType.TypeNothing
+                        throw TypingException(typeSymbol.info, env.pos, msg)
+                case _ =>
+                    val msg =
+                        s"Case class ${typeSymbol.showFullName} has primary constructor with multiply parameters list: ${typeSymbol.primaryConstructor.paramSymss}"
+                    thisProxy.ref = SIRType.TypeNothing
+                    throw TypingException(typeSymbol.info, env.pos, msg)
+
+            val tparams = typeParamSymbols.map(s => SIRType.TypeVar(s.name.show, Some(s.hashCode)))
+            val nVars = typeParamSymbols.zip(tparams).foldLeft(env.vars) {
+                case (acc, (sym, tvar)) => acc.updated(sym, tvar)
+            }
+            val nEnv = env.copy(vars = nVars)
+            // val params1 = typeSymbol.info.fields
+            //    .map(f => TypeBinding(f.name.show, sirTypeInEnv(f.info, nEnv)))
+            //    .toList
+            val params = paramSymbols
+                .map(s =>
+                    val t = sirTypeInEnv(s.info, nEnv)
+                    // println(s"param ${s.show} -> ${t.show}")
+                    TypeBinding(s.name.show, t)
+                )
+                .toList
+            // TODO:  get 'most top?'
+            val optBaseSymbol = typeSymbol.info.baseClasses.find(bc => bc.children.nonEmpty)
+            val constrDecl = optBaseSymbol match
+                case Some(baseSymbol) =>
+                    // val baseClassType = typeSymbol.info.baseType(baseSymbol)
+                    // val parentTParams = baseClassType match
+                    //    case AppliedType(tycon, args) => args.map(sirTypeInEnv(_, nEnv))
+                    //    case _ => Nil
+                    // ConstrDecl(name, SIRVarStorage.Data, params, tparams, parentTParams)
+                    ConstrDecl(name, SIRVarStorage.DEFAULT, params, tparams)
+                case None =>
+                    // ConstrDecl(name, SIRVarStorage.Data, params, tparams, Nil)
+                    ConstrDecl(name, SIRVarStorage.DEFAULT, params, tparams)
+            val nType = SIRType.CaseClass(constrDecl, tpArgs)
+            Some(nType)
+        } else {
             // TODO: keep in env mapSymbol => SumCaseClass to prevent duplication
             val name = typeSymbol.fullName.show
             val childrenSymbols = typeSymbol.children
@@ -380,7 +460,120 @@
                         val constrDecl =
                             ConstrDecl(s.name.show, SIRVarStorage.DEFAULT, Nil, typeParams)
 
-<<<<<<< HEAD
+                        SIRType.CaseClass(constrDecl, typeParams)
+                    else
+                        val proxy = new SIRType.TypeProxy(null)
+                        val retval =
+                            tryMakeCaseClassOrCaseParentTypeNoRec(s, typeParams, nEnv, proxy)
+                        retval match
+                            case Some(t) =>
+                                proxy.ref = t
+                                t
+                            case None =>
+                                val msg =
+                                    s"Case parent type ${typeSymbol.showFullName} has children that are not case classes or case parent types: ${s.show}"
+                                thisProxy.ref = SIRType.TypeNothing
+                                throw TypingException(typeSymbol.info, env.pos, msg)
+                )
+                childrenSymbols.zip(childrenTypes).find { case (sym, chtp) =>
+                    !chtp.isInstanceOf[SIRType.CaseClass] &&
+                    !chtp.isInstanceOf[SIRType.SumCaseClass] &&
+                    !chtp.isInstanceOf[SIRType.TypeLambda] &&
+                    !chtp.isInstanceOf[SIRType.TypeProxy]
+                } match
+                    case Some((childSym, childStrangeType)) =>
+                        val msg =
+                            s"Case parent type ${typeSymbol.showFullName} has children that are not case classes or case parent types: ${childSym.showFullName}: ${childStrangeType}"
+                        thisProxy.ref = SIRType.TypeNothing
+                        Some(typeError(typeSymbol.info, msg, env, throwError = true))
+                    case None =>
+                        val tparams = typeSymbol.info.typeParamSymbols.map(s =>
+                            SIRType.TypeVar(s.name.show, Some(s.hashCode))
+                        )
+                        if tparams.length != tpArgs.length then {
+                            // println(s"Children types: ${childrenTypes}")
+                            // println(s"Children symbols: ${childrenSymbols.map(_.showFullName)}")
+                            val msg =
+                                s"Case parent type ${typeSymbol.showFullName} has ${tparams.length} type parameters, but ${tpArgs.length} were provided"
+                            Some(typeError(typeSymbol.info, msg, env, throwError = true))
+                        } else {
+                            val constrDecls =
+                                flatSealedTraitHierarchy(typeSymbol.info, childrenTypes, env)
+                            val sortedConstructors = constrDecls.sortBy(_.name)
+                            val nType =
+                                SIRType.SumCaseClass(
+                                  DataDecl(name, sortedConstructors, tparams),
+                                  tpArgs
+                                )
+                            if name.contains("IntervalBoundType") then
+                                println(s"IntervalBoundType: ${nType}")
+                            thisProxy.ref = nType
+                            Some(nType)
+                        }
+            } else {
+                // this is a case class
+                val typeParamsSymbols =
+                    typeSymbol.primaryConstructor.paramSymss.flatten.filter(_.isType)
+                val typeParams =
+                    typeParamsSymbols.map(s => SIRType.TypeVar(s.name.show, Some(s.hashCode)))
+                val nVars = env.vars ++ typeParamsSymbols.zip(typeParams)
+                val nEnv = env.copy(vars = nVars)
+                val params = typeSymbol.primaryConstructor.paramSymss.flatten
+                    .filter(_.isTerm)
+                    .map(s =>
+                        val t = sirTypeInEnv(s.info, nEnv)
+                        TypeBinding(s.name.show, t)
+                    )
+                val constrDecl =
+                    ConstrDecl(typeSymbol.name.show, SIRVarStorage.DEFAULT, params, typeParams)
+                Some(SIRType.SumCaseClass(DataDecl(name, List(constrDecl), typeParams), tpArgs))
+            }
+        } else None
+    }
+
+    /** case classes and symbols.
+      * @param typeSymbol
+      * @param tpArgs
+      * @param x$3
+      * @return
+      */
+    def tryMakeCaseClassOrCaseParentTypeNoRec2(
+        typeSymbol: Symbol,
+        tpArgs: List[SIRType],
+        env: SIRTypeEnv,
+        thisProxy: SIRType.TypeProxy
+    ): Option[SIRType] = {
+        if typeSymbol.showFullName.contains(".IntervalBoundType") then
+            println(s"tryMakeCaseClassOrCaseParentTypeNoRec ${typeSymbol.showFullName} ${tpArgs
+                    .map(_.show)}, isCase=${typeSymbol.flags.is(Flags.CaseClass)}, isEnum=${typeSymbol.flags
+                    .is(Flags.Enum)}, flags=${typeSymbol.flagsString}")
+        // println(s"typeSymbol.isType=${typeSymbol.isType}, typeSymbol.isClass=${typeSymbol.isClass}, typeSymbol.isTerm=${typeSymbol.isTerm}")
+        if typeSymbol.flags.is(Flags.Case) || typeSymbol.flags.is(Flags.Enum) || typeSymbol.flags
+                .isAllOf(Flags.Sealed | Flags.Abstract)
+        then {
+            // this is a case class
+            if typeSymbol.flags.is(Flags.Case, butNot = Flags.Enum) then
+                println(s"Enum: ${typeSymbol.showFullName}")
+
+            // TODO: keep in env mapSymbol => SumCaseClass to prevent duplication
+            val name = typeSymbol.fullName.show
+            val childrenSymbols = typeSymbol.children
+            // this is an enum/sum type
+            if childrenSymbols.nonEmpty then {
+                val childrenTypes = childrenSymbols.map(s =>
+                    val typeParams = s.primaryConstructor.typeParams.map(s =>
+                        SIRType.TypeVar(s.name.show, Some(s.hashCode))
+                    )
+                    val nVars = env.vars ++ s.primaryConstructor.typeParams.zip(typeParams)
+                    val nEnv = env.copy(vars = nVars)
+                    // val parentTpArgs = s.info.baseType(typeSymbol) match
+                    //        case AppliedType(tycon, args) => args.map(sirTypeInEnv(_, nEnv))
+                    //        case _ => Nil
+                    if s.children.isEmpty then
+                        // val constrDecl = ConstrDecl(s.name.show, SIRVarStorage.DEFAULT, Nil, typeParams, parentTpArgs)
+                        val constrDecl =
+                            ConstrDecl(s.name.show, SIRVarStorage.DEFAULT, Nil, typeParams)
+
                         SIRType.CaseClass(constrDecl, typeParams)
                     else
                         val proxy = new SIRType.TypeProxy(null)
@@ -466,200 +659,6 @@
         } else None
     }
 
-    /** case classes and symbols.
-      * @param typeSymbol
-      * @param tpArgs
-      * @param x$3
-      * @return
-      */
-    def tryMakeCaseClassOrCaseParentTypeNoRec2(
-        typeSymbol: Symbol,
-        tpArgs: List[SIRType],
-        env: SIRTypeEnv,
-        thisProxy: SIRType.TypeProxy
-    ): Option[SIRType] = {
-        if typeSymbol.showFullName.contains(".IntervalBoundType") then
-            println(s"tryMakeCaseClassOrCaseParentTypeNoRec ${typeSymbol.showFullName} ${tpArgs
-                    .map(_.show)}, isCase=${typeSymbol.flags.is(Flags.CaseClass)}, isEnum=${typeSymbol.flags
-                    .is(Flags.Enum)}, flags=${typeSymbol.flagsString}")
-        // println(s"typeSymbol.isType=${typeSymbol.isType}, typeSymbol.isClass=${typeSymbol.isClass}, typeSymbol.isTerm=${typeSymbol.isTerm}")
-        if typeSymbol.flags.is(Flags.Case) || typeSymbol.flags.is(Flags.Enum) || typeSymbol.flags
-                .isAllOf(Flags.Sealed | Flags.Abstract)
-        then {
-            // this is a case class
-            if typeSymbol.flags.is(Flags.Case, butNot = Flags.Enum) then
-                println(s"Enum: ${typeSymbol.showFullName}")
-
-=======
-            val (typeParamSymbols, paramSymbols) = typeSymbol.primaryConstructor.paramSymss match
-                case List(args) =>
-                    if args.isEmpty then (Nil, Nil)
-                    else if (args.exists(_.isTerm)) then (Nil, args)
-                    else if (args.exists(_.isType)) then (args, Nil)
-                    else {
-                        val msg =
-                            s"Case class ${typeSymbol.showFullName} has strange primary constructor: ${args}"
-                        thisProxy.ref = SIRType.TypeNothing
-                        throw TypingException(typeSymbol.info, env.pos, msg)
-                    }
-                case List(frs, snd) =>
-                    if frs.exists(_.isType) && snd.exists(_.isTerm) then (frs, snd)
-                    else if frs.exists(_.isTerm) && snd.exists(_.isType) then (snd, frs)
-                    else if frs.exists(_.isType) && snd.exists(_.isType) then
-                        val msg =
-                            s"Case class ${typeSymbol.showFullName} has primary constructor with two type parametes list"
-                        thisProxy.ref = SIRType.TypeNothing
-                        throw TypingException(typeSymbol.info, env.pos, msg)
-                    else if frs.exists(_.isTerm) && snd.exists(_.isTerm) then
-                        val msg =
-                            s"Not supported ${typeSymbol.showFullName} has primary constructor with multiole parametes list"
-                        thisProxy.ref = SIRType.TypeNothing
-                        throw TypingException(typeSymbol.info, env.pos, msg)
-                    else if frs.exists(_.isType) && snd.isEmpty then (frs, Nil)
-                    else if frs.isEmpty && snd.exists(_.isType) then (Nil, snd)
-                    else if frs.exists(_.isTerm) && snd.isEmpty then (Nil, frs)
-                    else if frs.isEmpty && snd.exists(_.isTerm) then (snd, Nil)
-                    else {
-                        val msg =
-                            s"Case class ${typeSymbol.showFullName} has strange primary constructor: ${frs} ${snd}"
-                        thisProxy.ref = SIRType.TypeNothing
-                        throw TypingException(typeSymbol.info, env.pos, msg)
-                    }
-                case List(frs, snd, thr) =>
-                    if frs.exists(_.isType) && snd.exists(_.isTerm) && thr.isEmpty then (frs, snd)
-                    else
-                        val msg =
-                            s"Not supported ${typeSymbol.showFullName} has primary constructor with multiole parametes list"
-                        thisProxy.ref = SIRType.TypeNothing
-                        throw TypingException(typeSymbol.info, env.pos, msg)
-                case _ =>
-                    val msg =
-                        s"Case class ${typeSymbol.showFullName} has primary constructor with multiply parameters list: ${typeSymbol.primaryConstructor.paramSymss}"
-                    thisProxy.ref = SIRType.TypeNothing
-                    throw TypingException(typeSymbol.info, env.pos, msg)
-
-            val tparams = typeParamSymbols.map(s => SIRType.TypeVar(s.name.show, Some(s.hashCode)))
-            val nVars = typeParamSymbols.zip(tparams).foldLeft(env.vars) {
-                case (acc, (sym, tvar)) => acc.updated(sym, tvar)
-            }
-            val nEnv = env.copy(vars = nVars)
-            // val params1 = typeSymbol.info.fields
-            //    .map(f => TypeBinding(f.name.show, sirTypeInEnv(f.info, nEnv)))
-            //    .toList
-            val params = paramSymbols
-                .map(s =>
-                    val t = sirTypeInEnv(s.info, nEnv)
-                    // println(s"param ${s.show} -> ${t.show}")
-                    TypeBinding(s.name.show, t)
-                )
-                .toList
-            // TODO:  get 'most top?'
-            val optBaseSymbol = typeSymbol.info.baseClasses.find(bc => bc.children.nonEmpty)
-            val constrDecl = optBaseSymbol match
-                case Some(baseSymbol) =>
-                    // val baseClassType = typeSymbol.info.baseType(baseSymbol)
-                    // val parentTParams = baseClassType match
-                    //    case AppliedType(tycon, args) => args.map(sirTypeInEnv(_, nEnv))
-                    //    case _ => Nil
-                    // ConstrDecl(name, SIRVarStorage.Data, params, tparams, parentTParams)
-                    ConstrDecl(name, SIRVarStorage.DEFAULT, params, tparams)
-                case None =>
-                    // ConstrDecl(name, SIRVarStorage.Data, params, tparams, Nil)
-                    ConstrDecl(name, SIRVarStorage.DEFAULT, params, tparams)
-            val nType = SIRType.CaseClass(constrDecl, tpArgs)
-            Some(nType)
-        } else {
->>>>>>> 4ae2d541
-            // TODO: keep in env mapSymbol => SumCaseClass to prevent duplication
-            val name = typeSymbol.fullName.show
-            val childrenSymbols = typeSymbol.children
-            // this is an enum/sum type
-            if childrenSymbols.nonEmpty then {
-                val childrenTypes = childrenSymbols.map(s =>
-                    val typeParams = s.primaryConstructor.typeParams.map(s =>
-                        SIRType.TypeVar(s.name.show, Some(s.hashCode))
-                    )
-                    val nVars = env.vars ++ s.primaryConstructor.typeParams.zip(typeParams)
-                    val nEnv = env.copy(vars = nVars)
-                    // val parentTpArgs = s.info.baseType(typeSymbol) match
-                    //        case AppliedType(tycon, args) => args.map(sirTypeInEnv(_, nEnv))
-                    //        case _ => Nil
-                    if s.children.isEmpty then
-                        // val constrDecl = ConstrDecl(s.name.show, SIRVarStorage.DEFAULT, Nil, typeParams, parentTpArgs)
-                        val constrDecl =
-                            ConstrDecl(s.name.show, SIRVarStorage.DEFAULT, Nil, typeParams)
-
-                        SIRType.CaseClass(constrDecl, typeParams)
-                    else
-                        val proxy = new SIRType.TypeProxy(null)
-                        val retval =
-                            tryMakeCaseClassOrCaseParentTypeNoRec(s, typeParams, nEnv, proxy)
-                        retval match
-                            case Some(t) =>
-                                proxy.ref = t
-                                t
-                            case None =>
-                                val msg =
-                                    s"Case parent type ${typeSymbol.showFullName} has children that are not case classes or case parent types: ${s.show}"
-                                thisProxy.ref = SIRType.TypeNothing
-                                throw TypingException(typeSymbol.info, env.pos, msg)
-                )
-                childrenSymbols.zip(childrenTypes).find { case (sym, chtp) =>
-                    !chtp.isInstanceOf[SIRType.CaseClass] &&
-                    !chtp.isInstanceOf[SIRType.SumCaseClass] &&
-                    !chtp.isInstanceOf[SIRType.TypeLambda] &&
-                    !chtp.isInstanceOf[SIRType.TypeProxy]
-                } match
-                    case Some((childSym, childStrangeType)) =>
-                        val msg =
-                            s"Case parent type ${typeSymbol.showFullName} has children that are not case classes or case parent types: ${childSym.showFullName}: ${childStrangeType}"
-                        thisProxy.ref = SIRType.TypeNothing
-                        Some(typeError(typeSymbol.info, msg, env, throwError = true))
-                    case None =>
-                        val tparams = typeSymbol.info.typeParamSymbols.map(s =>
-                            SIRType.TypeVar(s.name.show, Some(s.hashCode))
-                        )
-                        if tparams.length != tpArgs.length then {
-                            // println(s"Children types: ${childrenTypes}")
-                            // println(s"Children symbols: ${childrenSymbols.map(_.showFullName)}")
-                            val msg =
-                                s"Case parent type ${typeSymbol.showFullName} has ${tparams.length} type parameters, but ${tpArgs.length} were provided"
-                            Some(typeError(typeSymbol.info, msg, env, throwError = true))
-                        } else {
-                            val constrDecls =
-                                flatSealedTraitHierarchy(typeSymbol.info, childrenTypes, env)
-                            val sortedConstructors = constrDecls.sortBy(_.name)
-                            val nType =
-                                SIRType.SumCaseClass(
-                                  DataDecl(name, sortedConstructors, tparams),
-                                  tpArgs
-                                )
-                            if name.contains("IntervalBoundType") then
-                                println(s"IntervalBoundType: ${nType}")
-                            thisProxy.ref = nType
-                            Some(nType)
-                        }
-            } else {
-                // this is a case class
-                val typeParamsSymbols =
-                    typeSymbol.primaryConstructor.paramSymss.flatten.filter(_.isType)
-                val typeParams =
-                    typeParamsSymbols.map(s => SIRType.TypeVar(s.name.show, Some(s.hashCode)))
-                val nVars = env.vars ++ typeParamsSymbols.zip(typeParams)
-                val nEnv = env.copy(vars = nVars)
-                val params = typeSymbol.primaryConstructor.paramSymss.flatten
-                    .filter(_.isTerm)
-                    .map(s =>
-                        val t = sirTypeInEnv(s.info, nEnv)
-                        TypeBinding(s.name.show, t)
-                    )
-                val constrDecl =
-                    ConstrDecl(typeSymbol.name.show, SIRVarStorage.DEFAULT, params, typeParams)
-                Some(SIRType.SumCaseClass(DataDecl(name, List(constrDecl), typeParams), tpArgs))
-            }
-        } else None
-    }
-
     def tryMakeNonCaseModule(
         tp: Type,
         typeSymbol: Symbol,
@@ -702,14 +701,8 @@
         env: SIRTypeEnv,
         throwError: Boolean = true,
         cause: Throwable = null
-<<<<<<< HEAD
     ): SIRType = {
-        if throwError then throw TypingException(tpe, env.pos, msg)
-        else SIRType.TypeError(msg, null)
-=======
-    )(using Context): SIRType = {
         throw TypingException(tpe, env.pos, msg)
->>>>>>> 4ae2d541
     }
 
     def unsupportedType(
